/*
 * JBoss, Home of Professional Open Source.
 * Copyright 2012, Red Hat, Inc., and individual contributors
 * as indicated by the @author tags. See the copyright.txt file in the
 * distribution for a full listing of individual contributors.
 *
 * This is free software; you can redistribute it and/or modify it
 * under the terms of the GNU Lesser General Public License as
 * published by the Free Software Foundation; either version 2.1 of
 * the License, or (at your option) any later version.
 *
 * This software is distributed in the hope that it will be useful,
 * but WITHOUT ANY WARRANTY; without even the implied warranty of
 * MERCHANTABILITY or FITNESS FOR A PARTICULAR PURPOSE. See the GNU
 * Lesser General Public License for more details.
 *
 * You should have received a copy of the GNU Lesser General Public
 * License along with this software; if not, write to the Free
 * Software Foundation, Inc., 51 Franklin St, Fifth Floor, Boston, MA
 * 02110-1301 USA, or see the FSF site: http://www.fsf.org.
 */

package org.jboss.as.test.integration.domain.management.util;

import static java.security.AccessController.doPrivileged;

import java.io.Closeable;
import java.io.IOException;
import java.net.URI;
import java.security.PrivilegedAction;
import java.util.concurrent.ExecutorService;
import java.util.concurrent.LinkedBlockingQueue;
import java.util.concurrent.ThreadFactory;
import java.util.concurrent.ThreadPoolExecutor;
import java.util.concurrent.TimeUnit;
import java.util.concurrent.atomic.AtomicInteger;

import javax.security.auth.callback.CallbackHandler;

import org.jboss.as.protocol.ProtocolConnectionConfiguration;
import org.jboss.remoting3.Endpoint;
<<<<<<< HEAD
import org.jboss.threads.JBossThreadFactory;
=======
import org.jboss.remoting3.Remoting;
import org.jboss.remoting3.remote.HttpUpgradeConnectionProviderFactory;
import org.jboss.remoting3.remote.RemoteConnectionProviderFactory;
import org.jboss.threads.JBossThreadFactory;
import org.xnio.OptionMap;
import org.xnio.Options;
>>>>>>> c72f9818

/**
 * Shared test configuration where all {@linkplain org.jboss.as.controller.client.ModelControllerClient}s share a common {@linkplain Endpoint} and
 * {@linkplain java.util.concurrent.Executor}.
 *
 * @author Emanuel Muckenhuber
 */
public class DomainControllerClientConfig implements Closeable {

    private static final String ENDPOINT_NAME = "domain-client-mgmt-endpoint";

    private static final AtomicInteger executorCount = new AtomicInteger();
    static ExecutorService createDefaultExecutor() {
        final ThreadGroup group = new ThreadGroup("domain-mgmt-client-thread");
        final ThreadFactory threadFactory = doPrivileged(new PrivilegedAction<ThreadFactory>() {
            public ThreadFactory run() {
                return new JBossThreadFactory(group, Boolean.FALSE, null, "%G " + executorCount.incrementAndGet() + "-%t", null, null);
            }
        });
        return new ThreadPoolExecutor(4, 4, 30L, TimeUnit.SECONDS, new LinkedBlockingQueue<Runnable>(256), threadFactory);
    }

    private final Endpoint endpoint;
    private final ExecutorService executorService;
    private final boolean destroyExecutor;

    DomainControllerClientConfig(final Endpoint endpoint, final ExecutorService executorService, final boolean destroyExecutor) {
        this.endpoint = endpoint;
        this.executorService = executorService;
        this.destroyExecutor = destroyExecutor;
    }

    /**
     * Create a connection wrapper.
     *
     * @param connectionURI the connection URI
     * @param callbackHandler the callback handler
     * @return the connection wrapper
     * @throws IOException
     */
    DomainTestConnection createConnection(final URI connectionURI, final CallbackHandler callbackHandler) throws IOException {
        final ProtocolConnectionConfiguration configuration = ProtocolConnectionConfiguration.create(endpoint, connectionURI);
        return new DomainTestConnection(configuration, callbackHandler, executorService);
    }

    @Override
    public void close() throws IOException {
        if(destroyExecutor) {
            executorService.shutdown();
        }
        if(endpoint != null) try {
            endpoint.close();
        } catch (IOException | UnsupportedOperationException e) {
            // ignore
        }
        if(destroyExecutor) {
            executorService.shutdownNow();
        }
    }

    public static DomainControllerClientConfig create() throws IOException {
        return create(createDefaultExecutor(), true);
    }

    public static DomainControllerClientConfig create(final ExecutorService executorService) throws IOException {
        return create(executorService, false);
    }

    static DomainControllerClientConfig create(final ExecutorService executorService, boolean destroyExecutor) throws IOException {
<<<<<<< HEAD
        final Endpoint endpoint = Endpoint.getCurrent();
=======
        final Endpoint endpoint = Remoting.createEndpoint(ENDPOINT_NAME, OptionMap.EMPTY);
        endpoint.addConnectionProvider("remote", new RemoteConnectionProviderFactory(), OptionMap.EMPTY);
        endpoint.addConnectionProvider("http-remoting", new HttpUpgradeConnectionProviderFactory(), OptionMap.create(Options.SSL_ENABLED, Boolean.FALSE));
        endpoint.addConnectionProvider("remote+http", new HttpUpgradeConnectionProviderFactory(), OptionMap.create(Options.SSL_ENABLED, Boolean.FALSE));
        endpoint.addConnectionProvider("https-remoting", new HttpUpgradeConnectionProviderFactory(),  OptionMap.create(Options.SSL_ENABLED, Boolean.TRUE));
        endpoint.addConnectionProvider("remote+https", new HttpUpgradeConnectionProviderFactory(),  OptionMap.create(Options.SSL_ENABLED, Boolean.TRUE));
>>>>>>> c72f9818
        return new DomainControllerClientConfig(endpoint, executorService, destroyExecutor);
    }

}<|MERGE_RESOLUTION|>--- conflicted
+++ resolved
@@ -39,16 +39,8 @@
 
 import org.jboss.as.protocol.ProtocolConnectionConfiguration;
 import org.jboss.remoting3.Endpoint;
-<<<<<<< HEAD
 import org.jboss.threads.JBossThreadFactory;
-=======
-import org.jboss.remoting3.Remoting;
-import org.jboss.remoting3.remote.HttpUpgradeConnectionProviderFactory;
-import org.jboss.remoting3.remote.RemoteConnectionProviderFactory;
-import org.jboss.threads.JBossThreadFactory;
-import org.xnio.OptionMap;
-import org.xnio.Options;
->>>>>>> c72f9818
+
 
 /**
  * Shared test configuration where all {@linkplain org.jboss.as.controller.client.ModelControllerClient}s share a common {@linkplain Endpoint} and
@@ -118,16 +110,8 @@
     }
 
     static DomainControllerClientConfig create(final ExecutorService executorService, boolean destroyExecutor) throws IOException {
-<<<<<<< HEAD
         final Endpoint endpoint = Endpoint.getCurrent();
-=======
-        final Endpoint endpoint = Remoting.createEndpoint(ENDPOINT_NAME, OptionMap.EMPTY);
-        endpoint.addConnectionProvider("remote", new RemoteConnectionProviderFactory(), OptionMap.EMPTY);
-        endpoint.addConnectionProvider("http-remoting", new HttpUpgradeConnectionProviderFactory(), OptionMap.create(Options.SSL_ENABLED, Boolean.FALSE));
-        endpoint.addConnectionProvider("remote+http", new HttpUpgradeConnectionProviderFactory(), OptionMap.create(Options.SSL_ENABLED, Boolean.FALSE));
-        endpoint.addConnectionProvider("https-remoting", new HttpUpgradeConnectionProviderFactory(),  OptionMap.create(Options.SSL_ENABLED, Boolean.TRUE));
-        endpoint.addConnectionProvider("remote+https", new HttpUpgradeConnectionProviderFactory(),  OptionMap.create(Options.SSL_ENABLED, Boolean.TRUE));
->>>>>>> c72f9818
+
         return new DomainControllerClientConfig(endpoint, executorService, destroyExecutor);
     }
 
