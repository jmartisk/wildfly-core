<?xml version="1.0" encoding="UTF-8"?>
<!--
  ~ JBoss, Home of Professional Open Source.
  ~ Copyright 2013, Red Hat, Inc., and individual contributors
  ~ as indicated by the @author tags. See the copyright.txt file in the
  ~ distribution for a full listing of individual contributors.
  ~
  ~ This is free software; you can redistribute it and/or modify it
  ~ under the terms of the GNU Lesser General Public License as
  ~ published by the Free Software Foundation; either version 2.1 of
  ~ the License, or (at your option) any later version.
  ~
  ~ This software is distributed in the hope that it will be useful,
  ~ but WITHOUT ANY WARRANTY; without even the implied warranty of
  ~ MERCHANTABILITY or FITNESS FOR A PARTICULAR PURPOSE. See the GNU
  ~ Lesser General Public License for more details.
  ~
  ~ You should have received a copy of the GNU Lesser General Public
  ~ License along with this software; if not, write to the Free
  ~ Software Foundation, Inc., 51 Franklin St, Fifth Floor, Boston, MA
  ~ 02110-1301 USA, or see the FSF site: http://www.fsf.org.
  -->
  <project xmlns="http://maven.apache.org/POM/4.0.0" xmlns:xsi="http://www.w3.org/2001/XMLSchema-instance" xsi:schemaLocation="http://maven.apache.org/POM/4.0.0 http://maven.apache.org/xsd/maven-4.0.0.xsd">
    <modelVersion>4.0.0</modelVersion>

    <parent>
      <groupId>org.jboss</groupId>
      <artifactId>jboss-parent</artifactId>
      <version>20</version>
    </parent>

    <groupId>org.wildfly.core</groupId>
    <artifactId>wildfly-core-parent</artifactId>
    <version>3.0.0.Alpha6-SNAPSHOT</version>

    <name>WildFly: Core Parent Aggregator</name>
    <description>WildFly: Core Parent Aggregator</description>

    <packaging>pom</packaging>

    <licenses>
        <license>
            <name>lgpl</name>
            <url>http://repository.jboss.org/licenses/lgpl-2.1.txt</url>
            <distribution>repo</distribution>
        </license>
    </licenses>

    <scm>
        <connection>scm:git:${wildfly.core.scm.connection}</connection>
        <developerConnection>scm:git:${wildfly.core.scm.connection}</developerConnection>
        <url>${wildfly.core.scm.url}</url>
    </scm>

    <properties>
        <!-- Release Info -->
        <wildfly.core.release.version>${project.version}</wildfly.core.release.version>
        <wildfly.core.release.codename>Kenny</wildfly.core.release.codename>
        <wildfly.core.scm.url>https://github.com/wildfly/wildfly-core</wildfly.core.scm.url>
        <wildfly.core.scm.connection>git@github.com:wildfly/wildfly-core.git</wildfly.core.scm.connection>

        <!--
            Build configuration.  Override JBoss Parent settings as necessary.
            For example: <version.surefire.plugin>2.11</version.surefire.plugin>
          -->
        <maven.min.version>3.2.1</maven.min.version>
        <version.surefire.plugin>2.18.1</version.surefire.plugin>

        <!-- use older version of checkstyle as otherwise lots of checks fail -->
        <version.checkstyle>6.8</version.checkstyle>
        <!--
            Dependency versions. Please keep alphabetical.

            Each version property should be of the form "version.<groupId>".
            For example: <version.org.jboss.as>

            In cases where multiple artifacts use the same groupId but have different
            versions, add the artifactId or other qualifier to the property name.
            For example: <version.org.jboss.hal.release-stream>
         -->

        <version.commons-io>2.4</version.commons-io>
        <version.commons-lang>2.6</version.commons-lang>
        <version.io.undertow>1.4.0.Final</version.io.undertow>
        <version.javax.inject.javax.inject>1</version.javax.inject.javax.inject>
        <version.junit>4.12</version.junit>
        <version.log4j>1.2.16</version.log4j>
        <version.org.apache.ds>2.0.0-M15</version.org.apache.ds>
        <version.org.apache.httpcomponents.httpclient>4.5</version.org.apache.httpcomponents.httpclient>
        <version.org.apache.httpcomponents.httpcore>4.4.1</version.org.apache.httpcomponents.httpcore>
        <version.org.apache.maven>3.3.9</version.org.apache.maven>
        <version.org.apache.xerces>2.11.0.SP4</version.org.apache.xerces>
        <version.org.codehaus.plexus.plexus-utils>3.0.21</version.org.codehaus.plexus.plexus-utils>
        <version.org.codehaus.woodstox.stax2-api>3.1.4</version.org.codehaus.woodstox.stax2-api>
        <version.org.codehaus.woodstox.woodstox-core-asl>4.4.1</version.org.codehaus.woodstox.woodstox-core-asl>
        <version.org.fusesource.jansi>1.11</version.org.fusesource.jansi>
        <version.org.jboss.aesh>0.66.8</version.org.jboss.aesh>
        <version.org.jboss.byteman>3.0.3</version.org.jboss.byteman>
        <version.org.jboss.classfilewriter>1.1.2.Final</version.org.jboss.classfilewriter>
        <version.org.jboss.invocation>1.5.0.Beta1</version.org.jboss.invocation>
        <version.org.jboss.jandex>2.0.2.Final</version.org.jboss.jandex>
        <version.org.jboss.jboss-dmr>1.4.0.Beta1</version.org.jboss.jboss-dmr>
        <version.org.jboss.jboss-vfs>3.2.12.Final</version.org.jboss.jboss-vfs>
        <version.org.jboss.logging.jboss-logging>3.3.0.Final</version.org.jboss.logging.jboss-logging>
        <version.org.jboss.logging.jboss-logging-tools>2.0.1.Final</version.org.jboss.logging.jboss-logging-tools>
        <version.org.jboss.logmanager.jboss-logmanager>2.0.4.Final</version.org.jboss.logmanager.jboss-logmanager>
        <version.org.jboss.logmanager.log4j-jboss-logmanager>1.1.2.Final</version.org.jboss.logmanager.log4j-jboss-logmanager>
        <version.org.jboss.marshalling.jboss-marshalling>1.4.11.Final</version.org.jboss.marshalling.jboss-marshalling>
        <!-- this is test only dependancy -->
        <version.org.jboss.metadata.jboss-metadata-common>10.0.0.Final</version.org.jboss.metadata.jboss-metadata-common>
        <version.org.jboss.modules.jboss-modules>1.5.2.Final</version.org.jboss.modules.jboss-modules>
        <version.org.jboss.msc.jboss-msc>1.2.6.Final</version.org.jboss.msc.jboss-msc>
        <version.org.jboss.remoting>4.0.21.Final</version.org.jboss.remoting>
        <version.org.jboss.remotingjmx.remoting-jmx>2.0.1.Final</version.org.jboss.remotingjmx.remoting-jmx>
        <version.org.jboss.sasl>1.0.5.Final</version.org.jboss.sasl>
        <version.org.jboss.shrinkwrap.shrinkwrap>1.2.3</version.org.jboss.shrinkwrap.shrinkwrap>
        <version.org.jboss.slf4j.slf4j-jboss-logmanager>1.0.3.GA</version.org.jboss.slf4j.slf4j-jboss-logmanager>
        <version.org.jboss.logging.jul-to-slf4j-stub>1.0.1.Final</version.org.jboss.logging.jul-to-slf4j-stub>
        <version.org.jboss.spec.javax.interceptor.jboss-interceptors-api_1.2_spec>1.0.0.Final</version.org.jboss.spec.javax.interceptor.jboss-interceptors-api_1.2_spec>
        <version.org.jboss.staxmapper>1.2.0.Final</version.org.jboss.staxmapper>
        <version.org.jboss.stdio>1.0.2.GA</version.org.jboss.stdio>
        <version.org.jboss.threads>2.2.1.Final</version.org.jboss.threads>
        <version.org.jboss.xnio>3.4.0.Final</version.org.jboss.xnio>
        <version.org.jboss.xnio.xnio-api>${version.org.jboss.xnio}</version.org.jboss.xnio.xnio-api>
        <version.org.jboss.xnio.xnio-nio>${version.org.jboss.xnio}</version.org.jboss.xnio.xnio-nio>
        <version.org.mockito>1.9.5</version.org.mockito>
        <version.org.picketbox>5.0.0.Alpha2</version.org.picketbox>
        <version.org.slf4j>1.7.7.jbossorg-1</version.org.slf4j>
        <version.org.syslog4j>0.9.30</version.org.syslog4j>
        <version.org.eclipse.aether>1.1.0</version.org.eclipse.aether>
        <version.org.wildfly.build-tools>1.1.6.Final</version.org.wildfly.build-tools>
        <version.org.wildfly.common>1.2.0.Beta1</version.org.wildfly.common>
        <version.org.wildfly.legacy.test>2.0.2.Final</version.org.wildfly.legacy.test>
        <version.org.wildfly.security.elytron>1.1.0.Beta7</version.org.wildfly.security.elytron>
        <version.org.wildfly.checkstyle-config>1.0.4.Final</version.org.wildfly.checkstyle-config>
<<<<<<< HEAD
        <version.org.wildfly.security.elytron-web.undertow-server>1.0.0.Beta2-SNAPSHOT</version.org.wildfly.security.elytron-web.undertow-server>
=======
        <version.org.wildfly.security.elytron-web.undertow-server>1.0.0.Beta2</version.org.wildfly.security.elytron-web.undertow-server>
>>>>>>> 2018f73c
        <version.xml-resolver>1.2</version.xml-resolver> <!-- Apache xml-resolver -->
        <!-- Non-default maven plugin versions and configuration -->
        <version.org.zanata.plugin>3.1.1</version.org.zanata.plugin>
        <version.xml.plugin>1.0</version.xml.plugin>

        <!-- Modularized JDK support (various workarounds) - activated via profile -->
        <modular.jdk.args/>
        <modular.jdk.props/>

        <!-- Surefire args -->
        <surefire.jpda.args/>
        <surefire.system.args>${modular.jdk.args} ${modular.jdk.props} -ea -Duser.region=US -Duser.language=en -XX:MaxMetaspaceSize=256m ${surefire.jpda.args}</surefire.system.args>

        <!-- Checkstyle configuration -->
        <linkXRef>false</linkXRef>

        <server.output.dir.prefix>wildfly</server.output.dir.prefix>
        <wildfly.build.output.dir>dist/target/${server.output.dir.prefix}-${wildfly.core.release.version}</wildfly.build.output.dir>

        <!--
            See ChildFirstClassLoaderBuilder in model-test for the explanation of the org.jboss.model.test.cache.root and org.jboss.model.test.classpath.cache properties.
            If used in conjunction with org.jboss.model.test.classpath.cache -Dorg.jboss.model.test.cache.strict on the command line, transformers tests must
            propagate these to the test when run
         -->
        <!-- The name of the root checkout folder to create org.jboss.model.test.classpath.cache under for subsystem-test and core-model-test -->
        <org.jboss.model.test.cache.root>[pom.xml,testsuite]</org.jboss.model.test.cache.root>
        <!-- Location relative to root that will be used for the cached legacy classpaths used by subsystem-test and core-model-test-->
        <org.jboss.model.test.classpath.cache>target/model-test-cache</org.jboss.model.test.classpath.cache>
    </properties>

    <modules>
        <module>cli</module>
        <module>controller</module>
        <module>controller-client</module>
        <module>build</module>
        <module>dist</module>
        <module>core-feature-pack</module>
        <module>core-model-test</module>
        <module>core-security</module>
        <module>deployment-repository</module>
        <module>deployment-scanner</module>
        <module>domain-http</module>
        <module>domain-management</module>
        <module>embedded</module>
        <module>host-controller</module>
        <module>logging</module>
        <module>management-client-content</module>
        <module>io</module>
        <module>jmx</module>
        <module>launcher</module>
        <module>model-test</module>
        <module>network</module>
        <module>patching</module>
        <module>platform-mbean</module>
        <module>process-controller</module>
        <module>protocol</module>
        <module>remoting</module>
        <module>request-controller</module>
        <module>self-contained</module>
        <module>server</module>
        <module>subsystem-test</module>
        <module>testsuite</module>
        <module>threads</module>
        <module>version</module>
    </modules>

    <build>
        <plugins>
            <!-- to deal with type 'bundle' dependencies -->
            <plugin>
                <groupId>org.apache.felix</groupId>
                <artifactId>maven-bundle-plugin</artifactId>
                <inherited>true</inherited>
                <extensions>true</extensions>
            </plugin>

           <!-- Zanata translations -->
            <plugin>
              <groupId>org.zanata</groupId>
              <artifactId>zanata-maven-plugin</artifactId>
              <version>${version.org.zanata.plugin}</version>
              <configuration>
                 <!-- Process sub-modules separately, sharing parent config -->
                 <enableModules>true</enableModules>
                 <projectConfig>${session.executionRootDirectory}/zanata.xml</projectConfig>
                  <!-- Generated English i18n.properties are written here: -->
                 <srcDir>target/classes</srcDir>
                 <transDir>src/main/resources</transDir>
                 <includes>**/*.i18n.properties,**/LocalDescriptions.properties</includes>
              </configuration>
            </plugin>
            <plugin>
                <groupId>org.apache.maven.plugins</groupId>
                <artifactId>maven-checkstyle-plugin</artifactId>
            </plugin>
            <plugin>
                <groupId>org.apache.maven.plugins</groupId>
                <artifactId>maven-surefire-plugin</artifactId>
            </plugin>
        </plugins>
        <pluginManagement>
            <plugins>
                <plugin>
                    <groupId>org.apache.maven.plugins</groupId>
                    <artifactId>maven-jar-plugin</artifactId>
                    <version>${version.jar.plugin}</version>
                    <configuration>
                        <archive>
                            <manifestEntries>
                                <Scm-Url>${wildfly.core.scm.url}</Scm-Url>
                                <JBossAS-Release-Version>${wildfly.core.release.version}</JBossAS-Release-Version>
                                <JBossAS-Release-Codename>${wildfly.core.release.codename}</JBossAS-Release-Codename>
                            </manifestEntries>
                        </archive>
                    </configuration>
                </plugin>
                <plugin>
                    <groupId>org.apache.maven.plugins</groupId>
                    <artifactId>maven-surefire-plugin</artifactId>
                    <version>${version.surefire.plugin}</version>
                    <dependencies>
                        <dependency>
                            <groupId>org.apache.maven.surefire</groupId>
                            <artifactId>surefire-junit47</artifactId>
                            <version>${version.surefire.plugin}</version>
                        </dependency>
                    </dependencies>
                    <configuration>
                        <redirectTestOutputToFile>true</redirectTestOutputToFile>
                        <enableAssertions>true</enableAssertions>
                        <systemPropertyVariables>
                            <org.jboss.model.test.cache.root>${org.jboss.model.test.cache.root}</org.jboss.model.test.cache.root>
                            <org.jboss.model.test.classpath.cache>${org.jboss.model.test.classpath.cache}</org.jboss.model.test.classpath.cache>
                            <org.jboss.model.test.cache.strict>true</org.jboss.model.test.cache.strict>
                        </systemPropertyVariables>
                        <systemProperties>
                              <property>
                                  <name>java.util.logging.manager</name>
                                  <value>org.jboss.logmanager.LogManager</value>
                              </property>
                              <property>
                                  <name>jboss.remoting.leakdebugging</name>
                                  <value>false</value>
                              </property>
                              <property>
                                  <name>test.level</name>
                                  <value>${test.level}</value>
                              </property>
                          </systemProperties>
                          <argLine>${surefire.system.args}</argLine>
                    </configuration>

                </plugin>
                <!-- Checkstyle -->
                <plugin>
                    <groupId>org.apache.maven.plugins</groupId>
                    <artifactId>maven-checkstyle-plugin</artifactId>
                    <version>${version.checkstyle.plugin}</version>
                    <configuration>
                        <configLocation>wildfly-checkstyle/checkstyle.xml</configLocation>
                        <consoleOutput>true</consoleOutput>
                        <failsOnError>true</failsOnError>
                        <includeTestSourceDirectory>true</includeTestSourceDirectory>
                        <excludes>**/*$logger.java,**/*$bundle.java</excludes>
                        <useFile/>
                    </configuration>
                    <dependencies>
                        <dependency>
                            <groupId>org.wildfly.checkstyle</groupId>
                            <artifactId>wildfly-checkstyle-config</artifactId>
                            <version>${version.org.wildfly.checkstyle-config}</version>
                        </dependency>
                    </dependencies>
                    <executions>
                        <execution>
                            <id>check-style</id>
                            <phase>compile</phase>
                            <goals>
                                <goal>checkstyle</goal>
                            </goals>
                        </execution>
                    </executions>
                </plugin>

                <!-- Ban bad dependencies -->
                <plugin>
                    <groupId>org.apache.maven.plugins</groupId>
                    <artifactId>maven-enforcer-plugin</artifactId>
                    <version>${version.enforcer.plugin}</version>
                    <executions>
                        <execution>
                            <id>ban-bad-dependencies</id>
                            <goals>
                                <goal>enforce</goal>
                            </goals>
                            <configuration>
                                <rules>
                                    <bannedDependencies>
                                        <searchTransitive>true</searchTransitive>
                                        <excludes>
                                            <exclude>args4j:args4j</exclude>
                                            <exclude>biz.aQute:bnd</exclude>
                                            <exclude>com.google.gwt.inject:gin</exclude>
                                            <exclude>com.google.inject:guice</exclude>
                                            <exclude>com.gwtplatform:gwtp-all</exclude>
                                            <exclude>commons-httpclient:commons-httpclient</exclude>
                                            <exclude>commons-logging:commons-logging</exclude>
                                            <exclude>commons-logging:commons-logging-api</exclude>
                                            <exclude>concurrent:concurrent</exclude>
                                            <exclude>jacorb:jacorb</exclude>
                                            <exclude>javassist:javassist</exclude>
                                            <exclude>javax.xml:jaxrpc-api</exclude>
                                            <exclude>javax.xml.soap:saaj-api</exclude>
                                            <exclude>javax.xml.stream:stax-api</exclude>
                                            <exclude>net.sf.kxml:kxml2</exclude>
                                            <exclude>org.apache.xalan:serializer</exclude>
                                            <exclude>org.apache.xalan:xalan</exclude>
                                            <exclude>org.jboss:jboss-common-core</exclude>
                                            <exclude>org.jboss.logging:jboss-logging-generator</exclude>
                                            <exclude>org.jboss.logging:jboss-logging-log4j</exclude>
                                            <exclude>org.jboss.logging:jboss-logging-jdk</exclude>
                                            <exclude>org.jboss.logging:jboss-logging-logmanager</exclude>
                                            <exclude>org.jboss.logging:jboss-logging-spi</exclude>
                                            <exclude>org.jboss.logging:jboss-logging-tools</exclude>
                                            <!-- replaced by io.netty:netty -->
                                            <exclude>org.jboss.netty:netty</exclude>
                                            <!-- replaced by io.netty:netty-all -->
                                            <exclude>io.netty:netty</exclude>
                                            <exclude>org.jboss.remoting3:jboss-remoting</exclude>
                                            <exclude>org.jboss.security:jbosssx</exclude>
                                            <exclude>org.jboss.slf4j:slf4j-jboss-logging</exclude>
                                            <exclude>org.ops4j.base</exclude>
                                            <exclude>org.ops4j.pax.swissbox</exclude>
                                            <exclude>org.ops4j.pax.web</exclude>
                                            <exclude>org.slf4j:slf4j-nop</exclude>
                                            <exclude>org.slf4j:slf4j-jdk14</exclude>
                                            <exclude>org.slf4j:slf4j-log4j12</exclude>
                                            <exclude>org.slf4j:slf4j-log4j13</exclude>
                                            <exclude>oro:oro</exclude>
                                            <exclude>relaxngDatatype:relaxngDatatype</exclude>
                                            <exclude>stax:stax-api</exclude>
                                            <exclude>sun-jaxb:jaxb-api</exclude>
                                            <exclude>trove:trove</exclude>
                                            <exclude>woodstox:wstx-lgpl</exclude>
                                            <exclude>xml-apis:xml-apis</exclude>
                                        </excludes>
                                    </bannedDependencies>
                                    <dependencyConvergence/>
                                </rules>
                            </configuration>
                        </execution>
                    </executions>
                </plugin>
                <plugin>
                    <!--TODO TEXT. This plugin's configuration is used in m2e only.-->
                    <groupId>org.eclipse.m2e</groupId>
                    <artifactId>lifecycle-mapping</artifactId>
                    <version>1.0.0</version>
                    <configuration>
                        <lifecycleMappingMetadata>
                            <pluginExecutions>
                                <pluginExecution>
                                    <pluginExecutionFilter>
                                        <groupId>
                                            org.apache.maven.plugins
                                        </groupId>
                                        <artifactId>
                                            maven-dependency-plugin
                                        </artifactId>
                                        <versionRange>[2.1,)</versionRange>
                                        <goals>
                                            <goal>copy</goal>
                                            <goal>properties</goal>
                                            <goal>
                                                copy-dependencies
                                            </goal>
                                            <goal>
                                            	unpack-dependencies
                                            </goal>
                                        </goals>
                                    </pluginExecutionFilter>
                                    <action>
                                        <ignore/>
                                    </action>
                                </pluginExecution>
                                <pluginExecution>
                                    <pluginExecutionFilter>
                                        <groupId>
                                            org.apache.maven.plugins
                                        </groupId>
                                        <artifactId>
                                            maven-checkstyle-plugin
                                        </artifactId>
                                        <versionRange>[2.0.0,)</versionRange>
                                        <goals>
                                            <goal>checkstyle</goal>
                                        </goals>
                                    </pluginExecutionFilter>
                                    <action>
                                        <ignore/>
                                    </action>
                                </pluginExecution>
                                <pluginExecution>
                                    <pluginExecutionFilter>
                                        <groupId>
                                            org.apache.maven.plugins
                                        </groupId>
                                        <artifactId>
                                            maven-clean-plugin
                                        </artifactId>
                                        <versionRange>[2.4.1,)</versionRange>
                                        <goals>
                                            <goal>clean</goal>
                                        </goals>
                                    </pluginExecutionFilter>
                                    <action>
                                        <ignore/>
                                    </action>
                                </pluginExecution>
                                <pluginExecution>
                                    <pluginExecutionFilter>
                                        <groupId>
                                            org.apache.maven.plugins
                                        </groupId>
                                        <artifactId>
                                            maven-antrun-plugin
                                        </artifactId>
                                        <versionRange>
                                            [1.4,)
                                        </versionRange>
                                        <goals>
                                            <goal>run</goal>
                                        </goals>
                                    </pluginExecutionFilter>
                                    <action>
                                        <ignore/>
                                    </action>
                                </pluginExecution>
                                <pluginExecution>
                                    <pluginExecutionFilter>
                                        <groupId>
                                            org.codehaus.mojo
                                        </groupId>
                                        <artifactId>
                                            javacc-maven-plugin
                                        </artifactId>
                                        <versionRange>
                                            [2.5,)
                                        </versionRange>
                                        <goals>
                                            <goal>jjtree</goal>
                                            <goal>javacc</goal>
                                            <goal>jjtree-javacc</goal>
                                        </goals>
                                    </pluginExecutionFilter>
                                    <action>
                                        <ignore/>
                                    </action>
                                </pluginExecution>
                                <pluginExecution>
                                    <pluginExecutionFilter>
                                        <groupId>
                                            org.codehaus.mojo
                                        </groupId>
                                        <artifactId>
                                            xml-maven-plugin
                                        </artifactId>
                                        <versionRange>
                                            [1.0,)
                                        </versionRange>
                                        <goals>
                                            <goal>transform</goal>
                                        </goals>
                                    </pluginExecutionFilter>
                                    <action>
                                        <ignore/>
                                    </action>
                                </pluginExecution>
                                <pluginExecution>
                                    <pluginExecutionFilter>
                                        <groupId>
                                            org.codehaus.mojo
                                        </groupId>
                                        <artifactId>
                                            keytool-maven-plugin
                                        </artifactId>
                                        <versionRange>
                                            [1.2,)
                                        </versionRange>
                                        <goals>
                                            <goal>clean</goal>
                                            <goal>genkey</goal>
                                            <goal>generateKeyPair</goal>
                                            <goal>
                                            	generateSecretKey
                                            </goal>
                                        </goals>
                                    </pluginExecutionFilter>
                                    <action>
                                        <ignore></ignore>
                                    </action>
                                </pluginExecution>
                                <pluginExecution>
                                	<pluginExecutionFilter>
                                		<groupId>
                                			org.wildfly.build
                                		</groupId>
                                		<artifactId>
                                			wildfly-server-provisioning-maven-plugin
                                		</artifactId>
                                		<versionRange>
                                			[1.0.0.Alpha2,)
                                		</versionRange>
                                		<goals>
                                			<goal>build</goal>
                                		</goals>
                                	</pluginExecutionFilter>
                                	<action>
                                		<ignore></ignore>
                                	</action>
                                </pluginExecution>
                                <pluginExecution>
                                	<pluginExecutionFilter>
                                		<groupId>
                                			org.codehaus.mojo
                                		</groupId>
                                		<artifactId>
                                			buildnumber-maven-plugin
                                		</artifactId>
                                		<versionRange>
                                			[1.3,)
                                		</versionRange>
                                		<goals>
                                			<goal>
                                				create-timestamp
                                			</goal>
                                		</goals>
                                	</pluginExecutionFilter>
                                	<action>
                                		<ignore></ignore>
                                	</action>
                                </pluginExecution>
                            </pluginExecutions>
                        </lifecycleMappingMetadata>
                    </configuration>
                </plugin>
                <plugin>
                    <groupId>org.codehaus.mojo</groupId>
                    <artifactId>xml-maven-plugin</artifactId>
                    <version>${version.xml.plugin}</version>
                </plugin>
                <plugin>
                    <groupId>org.wildfly.build</groupId>
                    <artifactId>wildfly-feature-pack-build-maven-plugin</artifactId>
                    <version>${version.org.wildfly.build-tools}</version>
                </plugin>
                <plugin>
                    <groupId>org.wildfly.build</groupId>
                    <artifactId>wildfly-server-provisioning-maven-plugin</artifactId>
                    <version>${version.org.wildfly.build-tools}</version>
                </plugin>
            </plugins>
        </pluginManagement>
    </build>

    <dependencies>
        <dependency>
            <groupId>org.wildfly.checkstyle</groupId>
            <artifactId>wildfly-checkstyle-config</artifactId>
            <scope>provided</scope>
        </dependency>
    </dependencies>

    <dependencyManagement>
        <dependencies>

            <!-- Modules in this project -->
            <dependency>
                <groupId>org.wildfly.core</groupId>
                <artifactId>wildfly-core-feature-pack</artifactId>
                <type>pom</type>
                <version>${project.version}</version>
            </dependency>
            <dependency>
                <groupId>org.wildfly.core</groupId>
                <artifactId>wildfly-core-feature-pack</artifactId>
                <type>zip</type>
                <version>${project.version}</version>
            </dependency>
            <dependency>
                <groupId>org.wildfly.core</groupId>
                <artifactId>wildfly-core-build</artifactId>
                <type>pom</type>
                <version>${project.version}</version>
            </dependency>
            <dependency>
                <groupId>org.wildfly.core</groupId>
                <artifactId>wildfly-core-build</artifactId>
                <type>zip</type>
                <version>${project.version}</version>
            </dependency>

            <dependency>
                <groupId>org.wildfly.core</groupId>
                <artifactId>wildfly-core-test-runner</artifactId>
                <version>${project.version}</version>
            </dependency>

            <dependency>
                <groupId>org.wildfly.core</groupId>
                <artifactId>wildfly-controller</artifactId>
                <version>${project.version}</version>
            </dependency>

            <dependency>
                <groupId>org.wildfly.core</groupId>
                <artifactId>wildfly-core-security-api</artifactId>
                <version>${project.version}</version>
            </dependency>

            <dependency>
                <groupId>org.wildfly.core</groupId>
                <artifactId>wildfly-core-security</artifactId>
                <version>${project.version}</version>
            </dependency>

            <dependency>
                <groupId>org.wildfly.core</groupId>
                <artifactId>wildfly-controller-client</artifactId>
                <version>${project.version}</version>
            </dependency>

            <dependency>
                <groupId>org.wildfly.core</groupId>
                <artifactId>wildfly-deployment-repository</artifactId>
                <version>${project.version}</version>
            </dependency>

            <dependency>
                <groupId>org.wildfly.core</groupId>
                <artifactId>wildfly-deployment-scanner</artifactId>
                <version>${project.version}</version>
            </dependency>

            <dependency>
                <groupId>org.wildfly.core</groupId>
                <artifactId>wildfly-domain-http-error-context</artifactId>
                <version>${project.version}</version>
            </dependency>

            <dependency>
                <groupId>org.wildfly.core</groupId>
                <artifactId>wildfly-domain-http-interface</artifactId>
                <version>${project.version}</version>
            </dependency>

            <dependency>
                <groupId>org.wildfly.core</groupId>
                <artifactId>wildfly-domain-management</artifactId>
                <version>${project.version}</version>
            </dependency>

            <dependency>
                <groupId>org.wildfly.core</groupId>
                <artifactId>wildfly-core-dist</artifactId>
                <version>${project.version}</version>
                <type>pom</type>
            </dependency>

            <dependency>
                <groupId>org.wildfly.core</groupId>
                <artifactId>wildfly-cli</artifactId>
                <version>${project.version}</version>
            </dependency>

            <dependency>
                <groupId>org.wildfly.core</groupId>
                <artifactId>wildfly-core-testsuite-shared</artifactId>
                <version>${project.version}</version>
            </dependency>

            <dependency>
                <groupId>org.wildfly.core</groupId>
                <artifactId>wildfly-cli</artifactId>
                <classifier>client</classifier>
                <version>${project.version}</version>
            </dependency>

            <dependency>
                <groupId>org.wildfly.core</groupId>
                <artifactId>wildfly-core-model-test-framework</artifactId>
                <version>${project.version}</version>
            </dependency>

            <dependency>
                <groupId>org.wildfly.core</groupId>
                <artifactId>wildfly-core-model-test-controller-optional</artifactId>
                <version>${project.version}</version>
             </dependency>

            <dependency>
                <groupId>org.wildfly.core</groupId>
                <artifactId>wildfly-embedded</artifactId>
                <version>${project.version}</version>
            </dependency>

            <dependency>
                <groupId>org.wildfly.core</groupId>
                <artifactId>wildfly-host-controller</artifactId>
                <version>${project.version}</version>
            </dependency>

            <dependency>
                <groupId>org.wildfly.core</groupId>
                <artifactId>wildfly-io</artifactId>
                <version>${project.version}</version>
            </dependency>

            <dependency>
                <groupId>org.wildfly.core</groupId>
                <artifactId>wildfly-jmx</artifactId>
                <version>${project.version}</version>
            </dependency>

            <dependency>
                <groupId>org.wildfly.core</groupId>
                <artifactId>wildfly-launcher</artifactId>
                <version>${project.version}</version>
            </dependency>

            <dependency>
                <groupId>org.wildfly.core</groupId>
                <artifactId>wildfly-logging</artifactId>
                <version>${project.version}</version>
            </dependency>

            <dependency>
                <groupId>org.wildfly.core</groupId>
                <artifactId>wildfly-management-client-content</artifactId>
                <version>${project.version}</version>
            </dependency>

            <dependency>
                <groupId>org.wildfly.core</groupId>
                <artifactId>wildfly-model-test</artifactId>
                <version>${project.version}</version>
            </dependency>

            <dependency>
                <groupId>org.wildfly.core</groupId>
                <artifactId>wildfly-network</artifactId>
                <version>${project.version}</version>
            </dependency>

            <dependency>
                <groupId>org.wildfly.core</groupId>
                <artifactId>wildfly-patching</artifactId>
                <version>${project.version}</version>
            </dependency>

            <dependency>
                <groupId>org.wildfly.core</groupId>
                <artifactId>wildfly-platform-mbean</artifactId>
                <version>${project.version}</version>
            </dependency>

            <dependency>
                <groupId>org.wildfly.core</groupId>
                <artifactId>wildfly-process-controller</artifactId>
                <version>${project.version}</version>
            </dependency>

            <dependency>
                <groupId>org.wildfly.core</groupId>
                <artifactId>wildfly-protocol</artifactId>
                <version>${project.version}</version>
            </dependency>

            <dependency>
                <groupId>org.wildfly.core</groupId>
                <artifactId>wildfly-remoting</artifactId>
                <version>${project.version}</version>
            </dependency>

            <dependency>
                <groupId>org.wildfly.core</groupId>
                <artifactId>wildfly-request-controller</artifactId>
                <version>${project.version}</version>
            </dependency>

            <dependency>
                <groupId>org.wildfly.core</groupId>
                <artifactId>wildfly-self-contained</artifactId>
                <version>${project.version}</version>
            </dependency>

            <dependency>
                <groupId>org.wildfly.core</groupId>
                <artifactId>wildfly-server</artifactId>
                <version>${project.version}</version>
            </dependency>

            <dependency>
                <groupId>org.wildfly.core</groupId>
                <artifactId>wildfly-subsystem-test</artifactId>
                <type>pom</type>
                <version>${project.version}</version>
            </dependency>

            <dependency>
                <groupId>org.wildfly.core</groupId>
                <artifactId>wildfly-subsystem-test-framework</artifactId>
                <version>${project.version}</version>
            </dependency>

            <dependency>
                <groupId>org.wildfly.core</groupId>
                <artifactId>wildfly-threads</artifactId>
                <version>${project.version}</version>
            </dependency>

            <dependency>
                <groupId>org.wildfly.core</groupId>
                <artifactId>wildfly-version</artifactId>
                <version>${project.version}</version>
            </dependency>

            <dependency>
                <groupId>commons-io</groupId>
                <artifactId>commons-io</artifactId>
                <version>${version.commons-io}</version>
            </dependency>

            <dependency>
                <groupId>commons-lang</groupId>
                <artifactId>commons-lang</artifactId>
                <version>${version.commons-lang}</version>
            </dependency>

            <dependency>
                <groupId>javax.inject</groupId>
                <artifactId>javax.inject</artifactId>
                <version>${version.javax.inject.javax.inject}</version>
            </dependency>

            <dependency>
                <groupId>org.jboss.aesh</groupId>
                <artifactId>aesh</artifactId>
                <version>${version.org.jboss.aesh}</version>
                <exclusions>
                    <exclusion>
                        <groupId>junit</groupId>
                        <artifactId>junit</artifactId>
                    </exclusion>
                </exclusions>
            </dependency>

            <dependency>
                <groupId>org.fusesource.jansi</groupId>
                <artifactId>jansi</artifactId>
                <version>${version.org.fusesource.jansi}</version>
            </dependency>

            <dependency>
                <groupId>junit</groupId>
                <artifactId>junit</artifactId>
                <version>${version.junit}</version>
                <scope>test</scope>
            </dependency>

            <dependency>
                <groupId>log4j</groupId>
                <artifactId>log4j</artifactId>
                <version>${version.log4j}</version>
                <scope>test</scope>
                <exclusions>
                    <exclusion>
                        <groupId>ant</groupId>
                        <artifactId>ant-nodeps</artifactId>
                    </exclusion>
                    <exclusion>
                        <groupId>ant-contrib</groupId>
                        <artifactId>ant-contrib</artifactId>
                    </exclusion>
                    <exclusion>
                        <groupId>ant</groupId>
                        <artifactId>ant-junit</artifactId>
                    </exclusion>
                    <exclusion>
                        <groupId>sun.jdk</groupId>
                        <artifactId>tools</artifactId>
                    </exclusion>
                </exclusions>
            </dependency>

            <dependency>
                <groupId>org.apache.httpcomponents</groupId>
                <artifactId>httpclient</artifactId>
                <version>${version.org.apache.httpcomponents.httpclient}</version>
                <exclusions>
                    <exclusion>
                        <groupId>commons-logging</groupId>
                        <artifactId>commons-logging</artifactId>
                    </exclusion>
                </exclusions>
            </dependency>

            <dependency>
                <groupId>org.apache.httpcomponents</groupId>
                <artifactId>httpmime</artifactId>
                <version>${version.org.apache.httpcomponents.httpclient}</version>
                <exclusions>
                    <exclusion>
                        <groupId>commons-logging</groupId>
                        <artifactId>commons-logging</artifactId>
                    </exclusion>
                </exclusions>
            </dependency>

            <dependency>
                <groupId>org.apache.httpcomponents</groupId>
                <artifactId>httpcore</artifactId>
                <version>${version.org.apache.httpcomponents.httpcore}</version>
                <exclusions>
                    <exclusion>
                        <groupId>commons-logging</groupId>
                        <artifactId>commons-logging</artifactId>
                    </exclusion>
                </exclusions>
            </dependency>

            <dependency>
                <groupId>org.apache.httpcomponents</groupId>
                <artifactId>httpcore-nio</artifactId>
                <version>${version.org.apache.httpcomponents.httpcore}</version>
                <exclusions>
                    <exclusion>
                        <groupId>commons-logging</groupId>
                        <artifactId>commons-logging</artifactId>
                    </exclusion>
                </exclusions>
            </dependency>

            <dependency>
              <groupId>org.apache.maven</groupId>
              <artifactId>maven-aether-provider</artifactId>
              <version>${version.org.apache.maven}</version>
               <exclusions>
                   <exclusion>
                       <groupId>org.sonatype.aether</groupId>
                       <artifactId>aether-impl</artifactId>
                   </exclusion>
                   <exclusion>
                       <groupId>org.sonatype.aether</groupId>
                       <artifactId>aether-spi</artifactId>
                   </exclusion>
                   <exclusion>
                       <groupId>org.sonatype.aether</groupId>
                       <artifactId>aether-util</artifactId>
                   </exclusion>
                   <exclusion>
                       <groupId>org.sonatype.aether</groupId>
                       <artifactId>aether-api</artifactId>
                   </exclusion>
               </exclusions>
           </dependency>


            <!-- This dependency needs to be managed due to the dependency convergence enforcer rule -->
            <dependency>
                <groupId>org.codehaus.plexus</groupId>
                <artifactId>plexus-utils</artifactId>
                <version>${version.org.codehaus.plexus.plexus-utils}</version>
            </dependency>

            <dependency>
                <groupId>org.codehaus.woodstox</groupId>
                <artifactId>woodstox-core-asl</artifactId>
                <version>${version.org.codehaus.woodstox.woodstox-core-asl}</version>
                <exclusions>
                    <exclusion>
                        <groupId>javax.xml.stream</groupId>
                        <artifactId>stax-api</artifactId>
                    </exclusion>
                </exclusions>
            </dependency>

            <dependency>
                <groupId>org.codehaus.woodstox</groupId>
                <artifactId>stax2-api</artifactId>
                <version>${version.org.codehaus.woodstox.stax2-api}</version>
                <exclusions>
                    <exclusion>
                        <groupId>javax.xml.stream</groupId>
                        <artifactId>stax-api</artifactId>
                    </exclusion>
                </exclusions>
            </dependency>

            <dependency>
                <groupId>org.jboss.byteman</groupId>
                <artifactId>byteman</artifactId>
                <scope>test</scope>
                <version>${version.org.jboss.byteman}</version>
            </dependency>

            <dependency>
                <groupId>org.jboss.byteman</groupId>
                <artifactId>byteman-submit</artifactId>
                <scope>test</scope>
                <version>${version.org.jboss.byteman}</version>
            </dependency>

            <dependency>
                <groupId>org.jboss.byteman</groupId>
                <artifactId>byteman-install</artifactId>
                <scope>test</scope>
                <version>${version.org.jboss.byteman}</version>
            </dependency>

            <dependency>
                <groupId>org.jboss.byteman</groupId>
                <artifactId>byteman-bmunit</artifactId>
                <scope>test</scope>
                <version>${version.org.jboss.byteman}</version>
            </dependency>

            <dependency>
                <groupId>org.jboss</groupId>
                <artifactId>jandex</artifactId>
                <version>${version.org.jboss.jandex}</version>
            </dependency>

            <dependency>
                <groupId>org.jboss</groupId>
                <artifactId>jboss-dmr</artifactId>
                <version>${version.org.jboss.jboss-dmr}</version>
            </dependency>

            <dependency>
                <groupId>org.jboss</groupId>
                <artifactId>staxmapper</artifactId>
                <version>${version.org.jboss.staxmapper}</version>
            </dependency>

            <dependency>
                <groupId>org.jboss</groupId>
                <artifactId>jboss-vfs</artifactId>
                <version>${version.org.jboss.jboss-vfs}</version>
                <exclusions>
                    <exclusion>
                        <groupId>org.jboss.logging</groupId>
                        <artifactId>jboss-logging</artifactId>
                    </exclusion>
                </exclusions>
            </dependency>

            <dependency>
                <groupId>org.jboss.classfilewriter</groupId>
                <artifactId>jboss-classfilewriter</artifactId>
                <version>${version.org.jboss.classfilewriter}</version>
            </dependency>

            <dependency>
                <groupId>org.jboss.invocation</groupId>
                <artifactId>jboss-invocation</artifactId>
                <version>${version.org.jboss.invocation}</version>
            </dependency>

            <dependency>
                <groupId>org.jboss.logging</groupId>
                <artifactId>jboss-logging</artifactId>
                <version>${version.org.jboss.logging.jboss-logging}</version>
            </dependency>

            <dependency>
                <groupId>org.jboss.logging</groupId>
                <artifactId>jboss-logging-annotations</artifactId>
                <version>${version.org.jboss.logging.jboss-logging-tools}</version>
                <scope>provided</scope>
            </dependency>

            <dependency>
                <groupId>org.jboss.logging</groupId>
                <artifactId>jboss-logging-processor</artifactId>
                <version>${version.org.jboss.logging.jboss-logging-tools}</version>
                <scope>provided</scope>
            </dependency>

            <dependency>
                <groupId>org.jboss.logging</groupId>
                <artifactId>jul-to-slf4j-stub</artifactId>
                <version>${version.org.jboss.logging.jul-to-slf4j-stub}</version>
            </dependency>

            <dependency>
                <groupId>org.jboss.logmanager</groupId>
                <artifactId>jboss-logmanager</artifactId>
                <version>${version.org.jboss.logmanager.jboss-logmanager}</version>
            </dependency>

            <dependency>
                <groupId>org.jboss.logmanager</groupId>
                <artifactId>log4j-jboss-logmanager</artifactId>
                <version>${version.org.jboss.logmanager.log4j-jboss-logmanager}</version>
            </dependency>

            <dependency>
                <groupId>org.jboss.marshalling</groupId>
                <artifactId>jboss-marshalling</artifactId>
                <version>${version.org.jboss.marshalling.jboss-marshalling}</version>
            </dependency>

            <dependency>
                <groupId>org.jboss.marshalling</groupId>
                <artifactId>jboss-marshalling-river</artifactId>
                <version>${version.org.jboss.marshalling.jboss-marshalling}</version>
            </dependency>

            <dependency>
                <groupId>org.jboss.metadata</groupId>
                <artifactId>jboss-metadata-common</artifactId>
                <version>${version.org.jboss.metadata.jboss-metadata-common}</version>
            </dependency>

            <dependency>
                <groupId>org.jboss.msc</groupId>
                <artifactId>jboss-msc</artifactId>
                <version>${version.org.jboss.msc.jboss-msc}</version>
            </dependency>

            <dependency>
                <groupId>org.jboss.modules</groupId>
                <artifactId>jboss-modules</artifactId>
                <version>${version.org.jboss.modules.jboss-modules}</version>
            </dependency>

            <dependency>
                <groupId>io.undertow</groupId>
                <artifactId>undertow-core</artifactId>
                <version>${version.io.undertow}</version>
                <exclusions>
                    <exclusion>
                        <groupId>io.undertow</groupId>
                        <artifactId>undertow-build-config</artifactId>
                    </exclusion>
                </exclusions>
            </dependency>

            <dependency>
                <groupId>io.undertow</groupId>
                <artifactId>undertow-servlet</artifactId>
                <version>${version.io.undertow}</version>
                <exclusions>
                    <exclusion>
                        <groupId>io.undertow</groupId>
                        <artifactId>undertow-build-config</artifactId>
                    </exclusion>
                    <exclusion>
                        <groupId>org.jboss.spec.javax.servlet.jsp</groupId>
                        <artifactId>jboss-jsp-api_2.2_spec</artifactId>
                    </exclusion>
                </exclusions>
            </dependency>

            <dependency>
                <groupId>io.undertow</groupId>
                <artifactId>undertow-websockets-jsr</artifactId>
                <version>${version.io.undertow}</version>
                <exclusions>
                    <exclusion>
                        <groupId>io.undertow</groupId>
                        <artifactId>undertow-build-config</artifactId>
                    </exclusion>
                </exclusions>
            </dependency>

            <dependency>
                <groupId>org.jboss.remoting</groupId>
                <artifactId>jboss-remoting</artifactId>
                <version>${version.org.jboss.remoting}</version>
            </dependency>

            <dependency>
                <groupId>org.jboss.remotingjmx</groupId>
                <artifactId>remoting-jmx</artifactId>
                <version>${version.org.jboss.remotingjmx.remoting-jmx}</version>
                <exclusions>
                    <exclusion>
                        <groupId>org.jboss.logging</groupId>
                        <artifactId>jboss-logging-processor</artifactId>
                    </exclusion>
                    <exclusion>
                        <groupId>org.jboss.logmanager</groupId>
                        <artifactId>jboss-logmanager</artifactId>
                    </exclusion>
                </exclusions>
            </dependency>

            <dependency>
                <groupId>org.jboss.sasl</groupId>
                <artifactId>jboss-sasl</artifactId>
                <version>${version.org.jboss.sasl}</version>
            </dependency>

            <dependency>
                <groupId>org.jboss.shrinkwrap</groupId>
                <artifactId>shrinkwrap-api</artifactId>
                <version>${version.org.jboss.shrinkwrap.shrinkwrap}</version>
            </dependency>

            <dependency>
                <groupId>org.jboss.shrinkwrap</groupId>
                <artifactId>shrinkwrap-impl-base</artifactId>
                <version>${version.org.jboss.shrinkwrap.shrinkwrap}</version>
            </dependency>

            <dependency>
                <groupId>org.jboss.slf4j</groupId>
                <artifactId>slf4j-jboss-logmanager</artifactId>
                <version>${version.org.jboss.slf4j.slf4j-jboss-logmanager}</version>
            </dependency>

            <dependency>
                <groupId>org.jboss.spec.javax.interceptor</groupId>
                <artifactId>jboss-interceptors-api_1.2_spec</artifactId>
                <version>${version.org.jboss.spec.javax.interceptor.jboss-interceptors-api_1.2_spec}</version>
            </dependency>

            <dependency>
                <groupId>org.jboss.stdio</groupId>
                <artifactId>jboss-stdio</artifactId>
                <version>${version.org.jboss.stdio}</version>
            </dependency>

            <dependency>
                <groupId>org.jboss.threads</groupId>
                <artifactId>jboss-threads</artifactId>
                <version>${version.org.jboss.threads}</version>
            </dependency>

            <dependency>
                <groupId>org.jboss.xnio</groupId>
                <artifactId>xnio-api</artifactId>
                <version>${version.org.jboss.xnio.xnio-api}</version>
            </dependency>

            <dependency>
                <groupId>org.jboss.xnio</groupId>
                <artifactId>xnio-nio</artifactId>
                <version>${version.org.jboss.xnio.xnio-nio}</version>
            </dependency>

            <dependency>
                <groupId>org.mockito</groupId>
                <artifactId>mockito-all</artifactId>
                <version>${version.org.mockito}</version>
                <scope>test</scope>
            </dependency>

            <dependency>
                <groupId>org.picketbox</groupId>
                <artifactId>picketbox</artifactId>
                <version>${version.org.picketbox}</version>
            </dependency>

            <!-- This isn't used in WildFly Core but we include it here to keep
                 it's version aligned with the core's use of related picketbox artifacts -->
            <dependency>
                <groupId>org.picketbox</groupId>
                <artifactId>picketbox-infinispan</artifactId>
                <version>${version.org.picketbox}</version>
                <exclusions>
                    <exclusion>
                        <groupId>org.picketbox</groupId>
                        <artifactId>picketbox-spi-bare</artifactId>
                    </exclusion>
                    <exclusion>
                        <groupId>org.picketbox</groupId>
                        <artifactId>jbosssx-bare</artifactId>
                    </exclusion>
                    <exclusion>
                        <groupId>org.jboss.logging</groupId>
                        <artifactId>jboss-logging-spi</artifactId>
                    </exclusion>
                    <exclusion>
                        <groupId>org.infinispan</groupId>
                        <artifactId>infinispan-core</artifactId>
                    </exclusion>
                </exclusions>
            </dependency>

            <dependency>
                <groupId>org.slf4j</groupId>
                <artifactId>jcl-over-slf4j</artifactId>
                <version>${version.org.slf4j}</version>
            </dependency>

            <dependency>
                <groupId>org.slf4j</groupId>
                <artifactId>slf4j-api</artifactId>
                <version>${version.org.slf4j}</version>
            </dependency>

            <dependency>
                <groupId>org.syslog4j</groupId>
                <artifactId>syslog4j</artifactId>
                <version>${version.org.syslog4j}</version>
                <scope>test</scope>
            </dependency>
            <dependency>
                <groupId>org.eclipse.aether</groupId>
                <artifactId>aether-api</artifactId>
                <version>${version.org.eclipse.aether}</version>
            </dependency>
            <dependency>
                <groupId>org.eclipse.aether</groupId>
                <artifactId>aether-spi</artifactId>
                <version>${version.org.eclipse.aether}</version>
            </dependency>
            <dependency>
                <groupId>org.eclipse.aether</groupId>
                <artifactId>aether-util</artifactId>
                <version>${version.org.eclipse.aether}</version>
            </dependency>
            <dependency>
                <groupId>org.eclipse.aether</groupId>
                <artifactId>aether-impl</artifactId>
                <version>${version.org.eclipse.aether}</version>
            </dependency>
            <dependency>
                <groupId>org.eclipse.aether</groupId>
                <artifactId>aether-connector-basic</artifactId>
                <version>${version.org.eclipse.aether}</version>
            </dependency>
            <dependency>
                <groupId>org.eclipse.aether</groupId>
                <artifactId>aether-transport-file</artifactId>
                <version>${version.org.eclipse.aether}</version>
            </dependency>
            <dependency>
                <groupId>org.eclipse.aether</groupId>
                <artifactId>aether-transport-http</artifactId>
                <version>${version.org.eclipse.aether}</version>
            </dependency>

            <dependency>
                <groupId>org.wildfly.common</groupId>
                <artifactId>wildfly-common</artifactId>
                <version>${version.org.wildfly.common}</version>
                <exclusions>
                    <exclusion>
                        <groupId>org.wildfly.security</groupId>
                        <artifactId>wildfly-security-manager</artifactId>
                    </exclusion>
                </exclusions>
            </dependency>

            <dependency>
                <groupId>org.wildfly.checkstyle</groupId>
                <artifactId>wildfly-checkstyle-config</artifactId>
                <version>${version.org.wildfly.checkstyle-config}</version>
            </dependency>

            <dependency>
                <groupId>org.wildfly.legacy.test</groupId>
                <artifactId>wildfly-legacy-spi</artifactId>
                <version>${version.org.wildfly.legacy.test}</version>
            </dependency>

            <dependency>
                <groupId>org.wildfly.security</groupId>
                <artifactId>wildfly-elytron</artifactId>
                <version>${version.org.wildfly.security.elytron}</version>
                <exclusions>
                    <exclusion>
                        <artifactId>*</artifactId>
                        <groupId>*</groupId>
                    </exclusion>
                </exclusions>
            </dependency>

            <dependency>
                <groupId>org.wildfly.security.elytron-web</groupId>
                <artifactId>undertow-server</artifactId>
                <version>${version.org.wildfly.security.elytron-web.undertow-server}</version>
                <exclusions>
                    <exclusion>
                        <artifactId>*</artifactId>
                        <groupId>*</groupId>
                    </exclusion>
                </exclusions>
            </dependency>

            <dependency>
                <groupId>xml-resolver</groupId>
                <artifactId>xml-resolver</artifactId>
                <version>${version.xml-resolver}</version>
            </dependency>

            <dependency>
                <groupId>xerces</groupId>
                <artifactId>xercesImpl</artifactId>
                <version>${version.org.apache.xerces}</version>
                <exclusions>
                    <exclusion>
                        <groupId>xml-apis</groupId>
                        <artifactId>xml-apis</artifactId>
                    </exclusion>
                </exclusions>
            </dependency>
        </dependencies>
    </dependencyManagement>

    <repositories>
        <repository>
            <id>jboss-public-repository-group</id>
            <name>JBoss Public Repository Group</name>
            <url>http://repository.jboss.org/nexus/content/groups/public/</url>
            <layout>default</layout>
            <releases>
                <enabled>true</enabled>
                <updatePolicy>never</updatePolicy>
            </releases>
            <snapshots>
                <enabled>true</enabled>
                <updatePolicy>never</updatePolicy>
            </snapshots>
        </repository>
    </repositories>

    <pluginRepositories>
        <pluginRepository>
            <id>jboss-public-repository-group</id>
            <name>JBoss Public Repository Group</name>
            <url>http://repository.jboss.org/nexus/content/groups/public/</url>
            <releases>
                <enabled>true</enabled>
            </releases>
            <snapshots>
                <enabled>true</enabled>
            </snapshots>
        </pluginRepository>
    </pluginRepositories>

    <!-- Profiles -->
    <profiles>
        <!--
          Name: modularizedJdk
          Descr: various workarounds activation for modularized JDK
        -->
        <profile>
            <id>modularizedJdk</id>
            <activation>
                <jdk>9</jdk>
            </activation>
            <properties>
                <!-- [WFCORE-1431] remove SASL workaround -->
                <modular.jdk.args>-XaddExports:java.security.sasl/com.sun.security.sasl.digest=ALL-UNNAMED -XaddExports:java.security.sasl/com.sun.security.sasl=ALL-UNNAMED -XaddExports:jdk.unsupported/sun.reflect=ALL-UNNAMED -XaddExports:jdk.unsupported/sun.misc=ALL-UNNAMED</modular.jdk.args>
                <!-- [WFCORE-1494] remove JUL workaround -->
                <modular.jdk.props>-Dsun.util.logging.disableCallerCheck=true</modular.jdk.props>
            </properties>
            <build>
                    <plugins>
                        <plugin>
                            <groupId>org.apache.maven.plugins</groupId>
                            <artifactId>maven-compiler-plugin</artifactId>
                            <version>${version.compiler.plugin}</version>
                            <configuration>
                                <!-- fork is needed so compiler args can be used -->
                                <fork>true</fork>
                                <compilerArgs>
                                    <arg>-J-addmods</arg>
                                    <arg>-Jjava.annotations.common</arg>
                                </compilerArgs>
                            </configuration>
                        </plugin>

                    </plugins>
            </build>
        </profile>
        <!--
          Name: jpda
          Descr: Enable JPDA remote debuging
        -->
        <profile>
            <id>jpda</id>
            <activation>
                <property>
                    <name>jpda</name>
                </property>
            </activation>
            <properties>
                <surefire.jpda.args>-agentlib:jdwp=transport=dt_socket,address=8787,server=y,suspend=y</surefire.jpda.args>
            </properties>
        </profile>
        <profile>
            <id>victims-scan</id>
            <activation>
                <property>
                    <name>victims-scan</name>
                </property>
            </activation>
            <build>
                <plugins>
                    <plugin>
                        <groupId>org.apache.maven.plugins</groupId>
                        <artifactId>maven-enforcer-plugin</artifactId>
                        <version>${version.enforcer.plugin}</version>
                        <dependencies>
                            <dependency>
                                <groupId>com.redhat.victims</groupId>
                                <artifactId>enforce-victims-rule</artifactId>
                                <version>1.3.4</version>
                            </dependency>
                        </dependencies>
                        <executions>
                            <execution>
                                <id>enforce-victims-rule</id>
                                <goals>
                                    <goal>enforce</goal>
                                </goals>
                                <configuration>
                                    <rules>
                                        <rule implementation="com.redhat.victims.VictimsRule">
                                            <metadata>warning</metadata>
                                            <fingerprint>fatal</fingerprint>
                                            <updates>daily</updates>
                                        </rule>
                                    </rules>
                                </configuration>
                            </execution>
                        </executions>
                    </plugin>
                </plugins>
            </build>
        </profile>
    </profiles>
</project><|MERGE_RESOLUTION|>--- conflicted
+++ resolved
@@ -133,11 +133,7 @@
         <version.org.wildfly.legacy.test>2.0.2.Final</version.org.wildfly.legacy.test>
         <version.org.wildfly.security.elytron>1.1.0.Beta7</version.org.wildfly.security.elytron>
         <version.org.wildfly.checkstyle-config>1.0.4.Final</version.org.wildfly.checkstyle-config>
-<<<<<<< HEAD
-        <version.org.wildfly.security.elytron-web.undertow-server>1.0.0.Beta2-SNAPSHOT</version.org.wildfly.security.elytron-web.undertow-server>
-=======
         <version.org.wildfly.security.elytron-web.undertow-server>1.0.0.Beta2</version.org.wildfly.security.elytron-web.undertow-server>
->>>>>>> 2018f73c
         <version.xml-resolver>1.2</version.xml-resolver> <!-- Apache xml-resolver -->
         <!-- Non-default maven plugin versions and configuration -->
         <version.org.zanata.plugin>3.1.1</version.org.zanata.plugin>
