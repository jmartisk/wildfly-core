--- conflicted
+++ resolved
@@ -129,12 +129,8 @@
         <version.org.slf4j>1.7.7.jbossorg-1</version.org.slf4j>
         <version.org.syslog4j>0.9.30</version.org.syslog4j>
         <version.org.eclipse.aether>1.1.0</version.org.eclipse.aether>
-<<<<<<< HEAD
         <version.org.wildfly.client.config>1.0.0.Beta1</version.org.wildfly.client.config>
-        <version.org.wildfly.build-tools>1.1.6.Final</version.org.wildfly.build-tools>
-=======
         <version.org.wildfly.build-tools>1.1.7.Final</version.org.wildfly.build-tools>
->>>>>>> c72f9818
         <version.org.wildfly.checkstyle-config>1.0.4.Final</version.org.wildfly.checkstyle-config>
         <version.org.wildfly.client.config>1.0.0.Beta1</version.org.wildfly.client.config>
         <version.org.wildfly.common>1.2.0.Beta1</version.org.wildfly.common>
