--- conflicted
+++ resolved
@@ -129,11 +129,8 @@
         <version.org.eclipse.aether>1.1.0</version.org.eclipse.aether>
         <version.org.wildfly.client.config>1.0.0.Beta1</version.org.wildfly.client.config>
         <version.org.wildfly.build-tools>1.1.6.Final</version.org.wildfly.build-tools>
-<<<<<<< HEAD
+        <version.org.wildfly.checkstyle-config>1.0.4.Final</version.org.wildfly.checkstyle-config>
         <version.org.wildfly.client.config>1.0.0.Beta1</version.org.wildfly.client.config>
-=======
-        <version.org.wildfly.checkstyle-config>1.0.4.Final</version.org.wildfly.checkstyle-config>
->>>>>>> 079fcbcb
         <version.org.wildfly.common>1.2.0.Beta1</version.org.wildfly.common>
         <version.org.wildfly.legacy.test>2.0.2.Final</version.org.wildfly.legacy.test>
         <version.org.wildfly.security.elytron>1.1.0.Beta9</version.org.wildfly.security.elytron>
