/*
 * JBoss, Home of Professional Open Source.
 * Copyright 2011, Red Hat, Inc., and individual contributors
 * as indicated by the @author tags. See the copyright.txt file in the
 * distribution for a full listing of individual contributors.
 *
 * This is free software; you can redistribute it and/or modify it
 * under the terms of the GNU Lesser General Public License as
 * published by the Free Software Foundation; either version 2.1 of
 * the License, or (at your option) any later version.
 *
 * This software is distributed in the hope that it will be useful,
 * but WITHOUT ANY WARRANTY; without even the implied warranty of
 * MERCHANTABILITY or FITNESS FOR A PARTICULAR PURPOSE. See the GNU
 * Lesser General Public License for more details.
 *
 * You should have received a copy of the GNU Lesser General Public
 * License along with this software; if not, write to the Free
 * Software Foundation, Inc., 51 Franklin St, Fifth Floor, Boston, MA
 * 02110-1301 USA, or see the FSF site: http://www.fsf.org.
 */

package org.jboss.as.controller.logging;

import static org.jboss.logging.Logger.Level.ERROR;
import static org.jboss.logging.Logger.Level.INFO;
import static org.jboss.logging.Logger.Level.WARN;
import static org.jboss.logging.annotations.Message.NONE;

import java.io.Closeable;
import java.io.File;
import java.io.IOException;
import java.net.InetAddress;
import java.net.UnknownHostException;
import java.util.Collection;
import java.util.List;
import java.util.Set;
import java.util.concurrent.CancellationException;

import javax.xml.namespace.QName;
import javax.xml.stream.Location;
import javax.xml.stream.XMLStreamException;
import javax.xml.stream.XMLStreamWriter;

import org.jboss.as.controller.ModelVersion;
import org.jboss.as.controller.OperationContext;
import org.jboss.as.controller.OperationFailedException;
import org.jboss.as.controller.OperationStepHandler;
import org.jboss.as.controller.PathAddress;
import org.jboss.as.controller.PathElement;
import org.jboss.as.controller.ProcessType;
import org.jboss.as.controller.UnauthorizedException;
import org.jboss.as.controller._private.OperationCancellationException;
import org.jboss.as.controller._private.OperationFailedRuntimeException;
import org.jboss.as.controller.descriptions.ModelDescriptionConstants;
import org.jboss.as.controller.interfaces.InterfaceCriteria;
import org.jboss.as.controller.notification.Notification;
import org.jboss.as.controller.parsing.Element;
import org.jboss.as.controller.persistence.ConfigurationPersistenceException;
import org.jboss.as.controller.registry.AttributeAccess;
import org.jboss.as.controller.registry.OperationEntry;
import org.jboss.as.controller.registry.Resource;
import org.jboss.as.protocol.mgmt.RequestProcessingException;
import org.jboss.dmr.ModelNode;
import org.jboss.dmr.ModelType;
import org.jboss.logging.BasicLogger;
import org.jboss.logging.Logger;
import org.jboss.logging.Logger.Level;
import org.jboss.logging.annotations.Cause;
import org.jboss.logging.annotations.LogMessage;
import org.jboss.logging.annotations.Message;
import org.jboss.logging.annotations.MessageLogger;
import org.jboss.logging.annotations.Param;
import org.jboss.modules.ModuleIdentifier;
import org.jboss.modules.ModuleLoadException;
import org.jboss.modules.ModuleNotFoundException;
import org.jboss.msc.service.ServiceName;
import org.jboss.msc.service.StartException;

/**
 * @author <a href="mailto:jperkins@redhat.com">James R. Perkins</a>
 * @author <a href="mailto:david.lloyd@redhat.com">David M. Lloyd</a>
 */
@MessageLogger(projectCode = "WFLYCTL", length = 4)
public interface ControllerLogger extends BasicLogger {

    /**
     * Default root logger with category of the package name.
     */
    ControllerLogger ROOT_LOGGER = Logger.getMessageLogger(ControllerLogger.class, "org.jboss.as.controller");

    /**
     * Logger for management operation messages.
     */
    ControllerLogger MGMT_OP_LOGGER = Logger.getMessageLogger(ControllerLogger.class, "org.jboss.as.controller.management-operation");

    /**
     * A logger for logging deprecated resources usage
     */
    ControllerLogger DEPRECATED_LOGGER = Logger.getMessageLogger(ControllerLogger.class, "org.jboss.as.controller.management-deprecated");

    /**
     * A logger for access control related messages.
     */
    ControllerLogger ACCESS_LOGGER = Logger.getMessageLogger(ControllerLogger.class, "org.jboss.as.controller.access-control");

    /**
     * Logs a warning message indicating the address, represented by the {@code address} parameter, could not be
     * resolved, so cannot match it to any InetAddress.
     *
     * @param address the address that could not be resolved.
     */
    @LogMessage(level = WARN)
    @Message(id = 1, value = "Cannot resolve address %s, so cannot match it to any InetAddress")
    void cannotResolveAddress(String address);

    /**
     * Logs an error message indicating there was an error booting the container.
     *
     * @param cause the cause of the error.
     */
    @LogMessage(level = ERROR)
    @Message(id = 2, value = "Error booting the container")
    void errorBootingContainer(@Cause Throwable cause);

    /**
     * Logs an error message indicating there was an error booting the container.
     *
     * @param cause         the cause of the error.
     * @param bootStackSize the boot stack size.
     * @param name          the property name to increase the boot stack size.
     */
    @LogMessage(level = ERROR)
    @Message(id = 3, value = "Error booting the container due to insufficient stack space for the thread used to " +
            "execute boot operations. The thread was configured with a stack size of [%1$d]. Setting " +
            "system property %2$s to a value higher than [%1$d] may resolve this problem.")
    void errorBootingContainer(@Cause Throwable cause, long bootStackSize, String name);

    /**
     * Logs an error message indicating the class, represented by the {@code className} parameter, caught exception
     * attempting to revert the operation, represented by the {@code op} parameter, at the address, represented by the
     * {@code address} parameter.
     *
     * @param cause     the cause of the error.
     * @param className the name of the class that caught the error.
     * @param op        the operation.
     * @param address   the address.
     */
    @LogMessage(level = ERROR)
    @Message(id = 4, value = "%s caught exception attempting to revert operation %s at address %s")
    void errorRevertingOperation(@Cause Throwable cause, String className, String op, PathAddress address);

    /**
     * Logs an error message indicating a failure to execute the operation, represented by the {@code op} parameter, at
     * the address represented by the {@code path} parameter.
     *
     * @param cause the cause of the error.
     * @param op    the operation.
     * @param path  the path the operation was executed on.
     */
    @LogMessage(level = ERROR)
    @Message(id = 5, value = "Failed executing operation %s at address %s")
    void failedExecutingOperation(@Cause Throwable cause, ModelNode op, PathAddress path);

    /**
     * Logs an error message indicating a failure executing the subsystem, represented by the {@code name} parameter,
     * boot operations.
     *
     * @param cause the cause of the error.
     * @param name  the name of subsystem.
     */
    @LogMessage(level = ERROR)
    @Message(id = 6, value = "Failed executing subsystem %s boot operations")
    void failedSubsystemBootOperations(@Cause Throwable cause, String name);

    /**
     * Logs an error message indicating to failure to close the resource represented by the {@code closeable} parameter.
     *
     * @param cause     the cause of the error.
     * @param closeable the resource.
     */
    @LogMessage(level = ERROR)
    @Message(id = 7, value = "Failed to close resource %s")
    void failedToCloseResource(@Cause Throwable cause, Closeable closeable);

    /**
     * Logs an error message indicating to failure to close the resource represented by the {@code writer} parameter.
     *
     * @param cause  the cause of the error.
     * @param writer the resource.
     */
    @LogMessage(level = ERROR)
    void failedToCloseResource(@Cause Throwable cause, XMLStreamWriter writer);

    /**
     * Logs an error message indicating a failure to persist configuration change.
     *
     * @param cause the cause of the error.
     */
    @LogMessage(level = ERROR)
    @Message(id = 8, value = "Failed to persist configuration change")
    void failedToPersistConfigurationChange(@Cause Throwable cause);

    /**
     * Logs an error message indicating a failure to store the configuration file.
     *
     * @param cause the cause of the error.
     * @param name  the name of the configuration.
     */
    @LogMessage(level = ERROR)
    @Message(id = 9, value = "Failed to store configuration to %s")
    void failedToStoreConfiguration(@Cause Throwable cause, String name);

    /**
     * Logs an error message indicating an invalid value for the system property, represented by the {@code name}
     * parameter, was found.
     *
     * @param value        the invalid value.
     * @param name         the name of the system property.
     * @param defaultValue the default value being used.
     */
    @LogMessage(level = ERROR)
    @Message(id = 10, value = "Invalid value %s for system property %s -- using default value [%d]")
    void invalidSystemPropertyValue(String value, String name, int defaultValue);

    /**
     * Logs a warning message indicating the address, represented by the {@code address} parameter, is a wildcard
     * address and will not match any specific address.
     *
     * @param address        the wildcard address.
     * @param inetAddress    the inet-address tag.
     * @param anyAddress     the any-address tag.
     */
    @LogMessage(level = WARN)
    @Message(id = 11, value = "Address %1$s is a wildcard address, which will not match against any specific address. Do not use " +
            "the '%2$s' configuration element to specify that an interface should use a wildcard address; " +
            "use '%3$s'")
    void invalidWildcardAddress(String address, String inetAddress, String anyAddress);

    /**
     * Logs an error message indicating no handler for the step operation, represented by the {@code stepOpName}
     * parameter, at {@code address}.
     *
     * @param stepOpName the step operation name.
     * @param address    the address
     * @deprecated use {@link #noSuchResourceType(PathAddress)} or {@link #noHandlerForOperation(String, PathAddress)}
     */
//    @LogMessage(level = ERROR)
//    @Message(id = 12, value = "No handler for %s at address %s")
//    void noHandler(String stepOpName, PathAddress address);

    /**
     * Logs an error message indicating operation failed.
     *
     * @param cause     the cause of the error.
     * @param op        the operation that failed.
     * @param opAddress the address the operation failed on.
     */
    @LogMessage(level = ERROR)
    @Message(id = 13, value = "Operation (%s) failed - address: (%s)")
    void operationFailed(@Cause Throwable cause, ModelNode op, ModelNode opAddress);

    /**
     * Logs an error message indicating operation failed.
     *
     * @param op                 the operation that failed.
     * @param opAddress          the address the operation failed on.
     * @param failureDescription the failure description.
     */
    @LogMessage(level = ERROR)
    @Message(id = Message.INHERIT, value = "Operation (%s) failed - address: (%s) - failure description: %s")
    void operationFailed(ModelNode op, ModelNode opAddress, ModelNode failureDescription);

    // WFCORE-792 -- no longer used
//    /**
//     * Logs an error message indicating operation failed.
//     *
//     * @param cause        the cause of the error.
//     * @param op           the operation that failed.
//     * @param opAddress    the address the operation failed on.
//     * @param propertyName the boot stack size property name.
//     * @param defaultSize  the default boot stack size property size.
//     */
//    @LogMessage(level = ERROR)
//    @Message(id = 14, value = "Operation (%s) failed - address: (%s) -- due to insufficient stack space for the thread used to " +
//            "execute operations. If this error is occurring during server boot, setting " +
//            "system property %s to a value higher than [%d] may resolve this problem.")
//    void operationFailedInsufficientStackSpace(@Cause Throwable cause, ModelNode op, ModelNode opAddress, String propertyName, int defaultSize);

    /**
     * Logs a warning message indicating a wildcard address was detected and will ignore other interface criteria.
     */
    @LogMessage(level = WARN)
    @Message(id = 15, value = "Wildcard address detected - will ignore other interface criteria.")
    void wildcardAddressDetected();

    /**
     * Logs a warning message indicating an invocation on a {@link org.jboss.as.controller.ProxyController} did not provide a final response.
     */
    @LogMessage(level = ERROR)
    @Message(id = 16, value = "Received no final outcome response for operation %s with address %s from remote " +
            "process at address %s. The result of this operation will only include the remote process' preliminary response to " +
            "the request.")
    void noFinalProxyOutcomeReceived(ModelNode op, ModelNode opAddress, ModelNode proxyAddress);

    /**
     * Logs an error message indicating operation failed due to a client error (e.g. an invalid request).
     *
     * @param op                 the operation that failed.
     * @param opAddress          the address the operation failed on.
     * @param failureDescription the failure description.
     */
    @LogMessage(level = Logger.Level.DEBUG)
    @Message(id = 17, value = "Operation (%s) failed - address: (%s) - failure description: %s")
    void operationFailedOnClientError(ModelNode op, ModelNode opAddress, ModelNode failureDescription);

    /**
     * Logs an error indicating that createWrapper should be called
     *
     * @param name the subsystem name
     */
    @LogMessage(level = Logger.Level.WARN)
    @Message(id = 18, value = "A subsystem '%s' was registered without calling ExtensionContext.createTracker(). The subsystems are registered normally but won't be cleaned up when the extension is removed.")
    void registerSubsystemNoWrapper(String name);

    /**
     * Logs a warning message indicating graceful shutdown of native management request handling
     * communication did not complete within the given timeout period.
     *
     * @param timeout the timeout, in ms.
     */
    @LogMessage(level = Logger.Level.WARN)
    @Message(id = 19, value = "Graceful shutdown of the handler used for native management requests did not complete within [%d] ms but shutdown of the underlying communication channel is proceeding")
    void gracefulManagementChannelHandlerShutdownTimedOut(int timeout);

    /**
     * Logs a warning message indicating graceful shutdown of native management request handling
     * communication failed.
     *
     * @param cause the timeout, in ms.
     */
    @LogMessage(level = Logger.Level.WARN)
    @Message(id = 20, value = "Graceful shutdown of the handler used for native management requests failed but shutdown of the underlying communication channel is proceeding")
    void gracefulManagementChannelHandlerShutdownFailed(@Cause Throwable cause);

    /**
     * Logs a warning message indicating graceful shutdown of management request handling of slave HC to master HC
     * communication failed.
     *
     * @param cause        the the cause of the failure
     * @param propertyName the name of the system property
     * @param propValue    the value provided
     */
    @LogMessage(level = Logger.Level.WARN)
    @Message(id = 21, value = "Invalid value '%s' for system property '%s' -- value must be convertible into an int")
    void invalidChannelCloseTimeout(@Cause NumberFormatException cause, String propertyName, String propValue);

    /**
     * Logs a warning message indicating multiple addresses or nics matched the selection criteria provided for
     * an interface
     *
     * @param interfaceName    the name of the interface configuration
     * @param addresses        the matching addresses
     * @param nis              the matching nics
     * @param inetAddress      the selected address
     * @param networkInterface the selected nic
     */
    @LogMessage(level = Logger.Level.WARN)
    @Message(id = 22, value = "Multiple addresses or network interfaces matched the selection criteria for interface '%s'. Matching addresses: %s.  Matching network interfaces: %s. The interface will use address %s and network interface %s.")
    void multipleMatchingAddresses(String interfaceName, Set<InetAddress> addresses, Set<String> nis, InetAddress inetAddress, String networkInterface);

    /**
     * Logs a warning message indicating multiple addresses or nics matched the selection criteria provided for
     * an interface
     *
     * @param toMatch   the name of the interface configuration
     * @param addresses the matching addresses
     * @param nis       the matching nics
     */
    @LogMessage(level = Logger.Level.WARN)
    @Message(id = 23, value = "Value '%s' for interface selection criteria 'inet-address' is ambiguous, as more than one address or network interface available on the machine matches it. Because of this ambiguity, no address will be selected as a match. Matching addresses: %s.  Matching network interfaces: %s.")
    void multipleMatchingAddresses(String toMatch, Set<InetAddress> addresses, Set<String> nis);

    /**
     * Logs an error message indicating the target definition could not be read.
     *
     * @param cause the cause of the error.
     */
    @LogMessage(level = Level.ERROR)
    @Message(id = 24, value = "Could not read target definition!")
    void cannotReadTargetDefinition(@Cause Throwable cause);

    /**
     * Logs an error message indicating a failure to transform.
     *
     * @param cause the cause of the error.
     */
    @LogMessage(level = Level.ERROR)
    @Message(id = 25, value = "Could not transform")
    void cannotTransform(@Cause Throwable cause);

    /**
     * Logs a warning message indicating the there is not transformer for the subsystem.
     *
     * @param subsystemName the subsystem name
     * @param major         the major version
     * @param minor         the minor version
     */
    @LogMessage(level = Level.WARN)
    @Message(id = 26, value = "We have no transformer for subsystem: %s-%d.%d model transfer can break!")
    void transformerNotFound(String subsystemName, int major, int minor);

    /**
     * Logs a warning message indicating that an operation was interrupted before service stability was reached
     */
    @LogMessage(level = Level.WARN)
    @Message(id = 27, value = "Operation was interrupted before stability could be reached")
    void interruptedWaitingStability();

    @LogMessage(level = Level.INFO)
    @Message(id = 28, value = "Attribute '%s' in the resource at address '%s' is deprecated, and may be removed in " +
            "future version. See the attribute description in the output of the read-resource-description operation " +
            "to learn more about the deprecation.")
    void attributeDeprecated(String name, String address);

    /**
     * Logs a warning message indicating a temp file could not be deleted.
     *
     * @param name temp filename
     */
    @LogMessage(level = Level.WARN)
    @Message(id = 29, value = "Cannot delete temp file %s, will be deleted on exit")
    void cannotDeleteTempFile(String name);

    @Message(id = 30, value = "No resource definition is registered for address %s")
    String noSuchResourceType(PathAddress address);

    @Message(id = 31, value = "No operation named '%s' exists at address %s")
    String noHandlerForOperation(String operationName, PathAddress address);

    @Message(id = 32, value = "There were problems during the transformation process for target host: '%s' %nProblems found: %n%s")
    @LogMessage(level = WARN)
    void transformationWarnings(String hostName, Set<String> problems);

    @Message(id = 33, value = "Extension '%s' is deprecated and may not be supported in future versions")
    @LogMessage(level = WARN)
    void extensionDeprecated(String extensionName);

    @Message(id = 34, value = "Subsystems %s provided by legacy extension '%s' are not supported on servers running this version. " +
            "The extension is only supported for use by hosts running a previous release in a mixed-version managed domain. " +
            "On this server the extension will not register any subsystems, and future attempts to create or address " +
            "subsystem resources on this server will result in failure.")
    @LogMessage(level = INFO)
    void ignoringUnsupportedLegacyExtension(List<String> subsystemNames, String extensionName);

    /**
     * Logs an error message indicating that updating the audit log failed
     */
    @LogMessage(level = Level.ERROR)
    @Message(id = 35, value = "Update of the management operation audit log failed")
    void failedToUpdateAuditLog(@Cause Exception e);

    /**
     * Logs an error message indicating that audit logging is being disabled due to logging failures.
     */
    @LogMessage(level = Level.ERROR)
    @Message(id = 36, value = "[%d] consecutive management operation audit logging failures have occurred; disabling audit logging")
    void disablingLoggingDueToFailures(short failureCount);

    /**
     * Logs an error message indicating that a handler failed writing a log message
     */
    @LogMessage(level = Level.ERROR)
    @Message(id = 37, value = "Update of the management operation audit log failed in handler '%s'")
    void logHandlerWriteFailed(@Cause Throwable t, String name);

    /**
     * Logs an error message indicating that audit logging is being disabled due to logging failures.
     */
    @LogMessage(level = Level.ERROR)
    @Message(id = 38, value = "[%d] consecutive management operation audit logging failures have occurred in handler '%s'; disabling this handler for audit logging")
    void disablingLogHandlerDueToFailures(int failureCount, String name);

    /**
     * Creates an exception indicating the {@code name} is already defined.
     *
     * @param name     the name that is already defined.
     * @param location the location of the error.
     *
     * @return a {@link XMLStreamException} for the error.
     */
    @Message(id = 39, value = "%s already defined")
    XMLStreamException alreadyDefined(String name, @Param Location location);

    /**
     * Creates an exception indicating the {@code value} has already been declared.
     *
     * @param name     the attribute name.
     * @param value    the value that has already been declared.
     * @param location the location of the error.
     *
     * @return a {@link XMLStreamException} for the error.
     */
    @Message(id = 40, value = "%s %s already declared")
    XMLStreamException alreadyDeclared(String name, String value, @Param Location location);

    /**
     * Creates an exception indicating the {@code value} has already been declared.
     *
     * @param name        the attribute name.
     * @param value       the value that has already been declared.
     * @param parentName  the name of the parent.
     * @param parentValue the parent value.
     * @param location    the location of the error.
     *
     * @return a {@link XMLStreamException} for the error.
     */
    @Message(id = 41, value = "A %s %s already declared has already been declared in %s %s")
    XMLStreamException alreadyDeclared(String name, String value, String parentName, String parentValue, @Param Location location);

    /**
     * Creates an exception indicating the {@code value} has already been declared.
     *
     * @param name1       the first attribute name.
     * @param name2       the second attribute name.
     * @param value       the value that has already been declared.
     * @param parentName  the name of the parent.
     * @param parentValue the parent value.
     * @param location    the location of the error.
     *
     * @return a {@link XMLStreamException} for the error.
     */
    @Message(id = 42, value = "A %s or a %s %s already declared has already been declared in %s %s")
    XMLStreamException alreadyDeclared(String name1, String name2, String value, String parentName, String parentValue, @Param Location location);

    /**
     * Creates an exception indicating the {@code type} with the {@code name} is already registered at the
     * {@code location}.
     *
     * @param type     the type.
     * @param name     the name.
     * @param location the location.
     *
     * @return an {@link IllegalArgumentException} for the error.
     */
    @Message(id = 43, value = "An %s named '%s' is already registered at location '%s'")
    IllegalArgumentException alreadyRegistered(String type, String name, String location);

    /**
     * Creates an exception indicating an ambiguous file name was found as there are multiple files ending in the
     * {@code suffix} were found in the directory.
     *
     * @param backupType the backup type.
     * @param searchDir  the search directory.
     * @param suffix     the file suffix.
     *
     * @return an {@link IllegalStateException} for the error.
     */
    @Message(id = 44, value = "Ambiguous configuration file name '%s' as there are multiple files in %s that end in %s")
    IllegalStateException ambiguousConfigurationFiles(String backupType, File searchDir, String suffix);

    /**
     * Creates an exception indicating an ambiguous name, represented by the {@code prefix} parameter, was found in
     * the directory, represented by the {@code dir} parameter.
     *
     * @param prefix the file prefix.
     * @param dir    the search directory.
     * @param files  the ambiguous files.
     *
     * @return an {@link IllegalArgumentException} for the error.
     */
    @Message(id = 45, value = "Ambiguous name '%s' in %s: %s")
    IllegalArgumentException ambiguousName(String prefix, String dir, Collection<String> files);

    /**
     * Creates an exception indicating a thread was interrupted waiting for a response for asynch operation.
     *
     * @return a {@link RequestProcessingException} for the error.
     */
    @Message(id = 46, value = "Thread was interrupted waiting for a response for asynch operation")
    RequestProcessingException asynchOperationThreadInterrupted();

    /**
     * Creates an exception indicating no asynch request with the batch id, represented by the {@code batchId}
     * parameter.
     *
     * @param batchId the batch id.
     *
     * @return a {@link RequestProcessingException} for the error.
     */
    @Message(id = 47, value = "No asynch request with batch id %d")
    RequestProcessingException asynchRequestNotFound(int batchId);

    /**
     * A message indicating the attribute, represented by the {@code attributeName} parameter, is not writable.
     *
     * @param attributeName the attribute name.
     *
     * @return the message.
     */
    @Message(id = 48, value = "Attribute %s is not writable")
    String attributeNotWritable(String attributeName);

    /**
     * A message indicating the attribute, represented by the {@code attributeName} parameter, is a registered child of
     * the resource.
     *
     * @param attributeName the name of the attribute.
     * @param resource      the resource the attribute is a child of.
     *
     * @return the message.
     */
    @Message(id = 49, value = "'%s' is a registered child of resource (%s)")
    String attributeRegisteredOnResource(String attributeName, ModelNode resource);

    /**
     * Creates an exception indicating the inability to determine a default name based on the local host name.
     *
     * @param cause the cause of the error.
     *
     * @return a {@link RuntimeException} for the error.
     */
    @Message(id = 50, value = "Unable to determine a default name based on the local host name")
    RuntimeException cannotDetermineDefaultName(@Cause Throwable cause);

    /**
     * Creates an exception indicating the file could not be created.
     *
     * @param path the path to the file.
     *
     * @return an {@link IllegalStateException} for the error.
     */
    @Message(id = 51, value = "Could not create %s")
    IllegalStateException cannotCreate(String path);

    /**
     * Creates an exception indicating the file could not be deleted.
     *
     * @param file the file to delete.
     *
     * @return an {@link IllegalStateException} for the error.
     */
    @Message(id = 52, value = "Could not delete %s")
    IllegalStateException cannotDelete(File file);

    /**
     * Creates an exception indicating a submodel cannot be registered with a {@code null} path.
     *
     * @return an {@link IllegalArgumentException} for the error.
     */
    @Message(id = 53, value = "Cannot register submodels with a null PathElement")
    IllegalArgumentException cannotRegisterSubmodelWithNullPath();

    /**
     * Creates an exception indicating a non-runtime-only submodel cannot be registered with a runtime-only parent.
     *
     * @return an {@link IllegalArgumentException} for the error.
     */
    @Message(id = 54, value = "Cannot register non-runtime-only submodels with a runtime-only parent")
    IllegalArgumentException cannotRegisterSubmodel();

    /**
     * Creates an exception indicating the inability to remove the {@code name}.
     *
     * @param name the name.
     *
     * @return an {@link OperationFailedRuntimeException} for the error.
     */
    @Message(id = 55, value = "Cannot remove %s")
    OperationFailedRuntimeException cannotRemove(String name);

    /**
     * Creates an exception indicating the file could not be renamed.
     *
     * @param fromPath the from file.
     * @param toPath   the to file.
     *
     * @return an {@link IllegalStateException} for the error.
     */
    @Message(id = 56, value = "Could not rename %s to %s")
    IllegalStateException cannotRename(String fromPath, String toPath);

    /**
     * Creates an exception indicating the inability to write the {@code name}.
     *
     * @param name the name.
     *
     * @return an {@link IllegalArgumentException} for the error.
     */
    @Message(id = 57, value = "Cannot write to %s")
    IllegalArgumentException cannotWriteTo(String name);

    /**
     * Creates an exception indicating a child, represented by the {@code childName} parameter, of the parent element,
     * represented by the {@code parentName} parameter, has already been declared.
     *
     * @param childName  the child element name.
     * @param parentName the parent element name.
     * @param location   the location of the error.
     *
     * @return a {@link XMLStreamException} for the error.
     */
    @Message(id = 58, value = "Child %s of element %s already declared")
    XMLStreamException childAlreadyDeclared(String childName, String parentName, @Param Location location);

    /**
     * Creates an exception indicating the canonical file for the boot file could not be found.
     *
     * @param cause the cause of the error.
     * @param file  the boot file.
     *
     * @return an {@link RuntimeException} for the error.
     */
    @Message(id = 59, value = "Could not get canonical file for boot file: %s")
    RuntimeException canonicalBootFileNotFound(@Cause Throwable cause, File file);

    /**
     * Creates an exception indicating the canonical file for the main file could not be found.
     *
     * @param cause the cause of the error.
     * @param file  the main file.
     *
     * @return an {@link IllegalStateException} for the error.
     */
    @Message(id = 60, value = "Could not get canonical file for main file: %s")
    IllegalStateException canonicalMainFileNotFound(@Cause Throwable cause, File file);

    /**
     * A message indicating the channel is closed.
     *
     * @return the message.
     */
    @Message(id = 61, value = "Channel closed")
    String channelClosed();

    /**
     * A message indicating the composite operation failed and was rolled back.
     *
     * @return the message.
     */
    @Message(id = 62, value = "Composite operation failed and was rolled back. Steps that failed:")
    String compositeOperationFailed();

    /**
     * A message indicating the composite operation was rolled back.
     *
     * @return the message.
     */
    @Message(id = 63, value = "Composite operation was rolled back")
    String compositeOperationRolledBack();

    /**
     * Creates an exception indicating a configuration file whose complete name is the same as the {@code backupType} is
     * not allowed.
     *
     * @param backupType the backup type.
     *
     * @return an {@link IllegalArgumentException} for the error.
     */
    @Message(id = 64, value = "Configuration files whose complete name is %s are not allowed")
    IllegalArgumentException configurationFileNameNotAllowed(String backupType);

    /**
     * Creates an exception indicating no configuration file ending in the {@code suffix} was found in the directory,
     * represented by the {@code dir} parameter.
     *
     * @param suffix the suffix.
     * @param dir    the search directory.
     *
     * @return an {@link IllegalStateException} for the error.
     */
    @Message(id = 65, value = "No configuration file ending in %s found in %s")
    IllegalStateException configurationFileNotFound(String suffix, File dir);

    /**
     * Creates an exception indicating the directory. represented by the {@code pathName} parameter, was not found.
     *
     * @param pathName the path name.
     *
     * @return an {@link IllegalArgumentException} for the error.
     */
    @Message(id = 66, value = "No directory %s was found")
    IllegalArgumentException directoryNotFound(String pathName);

    /**
     * Creates an exception indicating either the {@code remoteName} or the {@code localName} domain controller
     * configuration must be declared.
     *
     * @param remoteName the remote element name.
     * @param localName  the local element name.
     * @param location   the location of the error.
     *
     * @return a {@link XMLStreamException} for the error.
     */
    @Message(id = 67, value = "Either a %s or %s domain controller configuration must be declared.")
    XMLStreamException domainControllerMustBeDeclared(String remoteName, String localName, @Param Location location);

    /**
     * Creates an exception indicating an attribute, represented by the {@code name} parameter, has already been
     * declared.
     *
     * @param name     the attribute name.
     * @param location the location of the error.
     *
     * @return a {@link XMLStreamException} for the error.
     */
    @Message(id = 68, value = "An attribute named '%s' has already been declared")
    XMLStreamException duplicateAttribute(String name, @Param Location location);

    /**
     * Creates an exception indicating a duplicate declaration.
     *
     * @param name     the name of the duplicate entry.
     * @param location the location of the error.
     *
     * @return a {@link XMLStreamException} for the error.
     */
    @Message(id = 69, value = "Duplicate %s declaration")
    XMLStreamException duplicateDeclaration(String name, @Param Location location);

    /**
     * Creates an exception indicating a duplicate declaration.
     *
     * @param name     the name of the duplicate entry.
     * @param value    the duplicate entry.
     * @param location the location of the error.
     *
     * @return a {@link XMLStreamException} for the error.
     */
    @Message(id = 70, value = "Duplicate %s declaration %s")
    XMLStreamException duplicateDeclaration(String name, String value, @Param Location location);

    /**
     * Creates an exception indicating ad duplicate path element, represented by the {@code name} parameter, was found.
     *
     * @param name the name of the duplicate entry.
     *
     * @return an {@link OperationFailedRuntimeException} for the error.
     */
    @Message(id = 71, value = "Duplicate path element '%s' found")
    OperationFailedRuntimeException duplicateElement(String name);

    /**
     * Creates an exception indicating a duplicate interface declaration.
     *
     * @param location the location of the error.
     *
     * @return a {@link XMLStreamException} for the error.
     */
    @Message(id = 72, value = "Duplicate interface declaration")
    XMLStreamException duplicateInterfaceDeclaration(@Param Location location);

    /**
     * Creates an exception indicating an element, represented by the {@code name} parameter, has already been
     * declared.
     *
     * @param name     the element name.
     * @param location the location of the error.
     *
     * @return a {@link XMLStreamException} for the error.
     */
    @Message(id = 73, value = "An element of this type named '%s' has already been declared")
    XMLStreamException duplicateNamedElement(String name, @Param Location location);

    /**
     * Creates an exception indicating a duplicate profile was included.
     *
     * @param location the location of the error.
     *
     * @return a {@link XMLStreamException} for the error.
     */
    @Message(id = 74, value = "Duplicate profile included")
    XMLStreamException duplicateProfile(@Param Location location);

    /**
     * Creates an exception indicating the resource is a duplicate.
     *
     * @param name the name of the resource.
     *
     * @return an {@link IllegalStateException} for the error.
     */
    @Message(id = 75, value = "Duplicate resource %s")
    IllegalStateException duplicateResource(String name);

    /**
     * Creates an exception indicating the resource type is a duplicate.
     *
     * @param type the duplicate type.
     *
     * @return an {@link IllegalStateException} for the error.
     */
    @Message(id = 76, value = "Duplicate resource type %s")
    IllegalStateException duplicateResourceType(String type);

    /**
     * A message indicating the element, represented by the {@code name} parameter, is not supported the file,
     * represented by the {@code file} parameter.
     *
     * @param name     the name of the element.
     * @param fileName the file name.
     *
     * @return the message.
     */
    @Message(id = 77, value = "Element %s is not supported in a %s file")
    String elementNotSupported(String name, String fileName);

    /**
     * A message indicating an error waiting for Tx commit/rollback.
     *
     * @return the message.
     */
    @Message(id = 78, value = "Error waiting for Tx commit/rollback")
    String errorWaitingForTransaction();

    /**
     * Creates an exception indicating a failure to initialize the module.
     *
     * @param cause the cause of the error.
     * @param name  the name of the module.
     *
     * @return a {@link RuntimeException} for the error.
     */
    @Message(id = 79, value = "Failed initializing module %s")
    RuntimeException failedInitializingModule(@Cause Throwable cause, String name);

    /**
     * A message indicating the failed services.
     *
     * @return the message.
     */
    @Message(id = 80, value = "Failed services")
    String failedServices();

    /**
     * Creates an exception indicating a failure to backup the file, represented by the {@code file} parameter.
     *
     * @param cause the cause of the error.
     * @param file  the file that failed to backup.
     *
     * @return a {@link ConfigurationPersistenceException} for the error.
     */
    @Message(id = 81, value = "Failed to back up %s")
    ConfigurationPersistenceException failedToBackup(@Cause Throwable cause, File file);

    /**
     * Creates an exception indicating a failure to create backup copies of configuration the file, represented by the
     * {@code file} parameter.
     *
     * @param cause the cause of the error.
     * @param file  the configuration file that failed to backup.
     *
     * @return a {@link ConfigurationPersistenceException} for the error.
     */
    @Message(id = 82, value = "Failed to create backup copies of configuration file %s")
    ConfigurationPersistenceException failedToCreateConfigurationBackup(@Cause Throwable cause, File file);

    /**
     * Creates an exception indicating a failure to load a module.
     *
     * @param cause the cause of the error.
     *
     * @return a {@link XMLStreamException} for the error.
     */
    @Message(id = 83, value = "Failed to load module")
    XMLStreamException failedToLoadModule(@Cause Throwable cause);

    /**
     * Creates an exception indicating a failure to load a module.
     *
     * @param cause the cause of the error.
     * @param name  the module name.
     *
     * @return a {@link XMLStreamException} for the error.
     */
    @Message(id = Message.INHERIT, value = "Failed to load module %s")
    XMLStreamException failedToLoadModule(@Cause Throwable cause, String name);

    /**
     * Creates an exception indicating a failure to marshal the configuration.
     *
     * @param cause the cause of the error.
     *
     * @return a {@link ConfigurationPersistenceException} for the error.
     */
    @Message(id = 84, value = "Failed to marshal configuration")
    ConfigurationPersistenceException failedToMarshalConfiguration(@Cause Throwable cause);

    /**
     * Creates an exception indicating a failure to parse the configuration.
     *
     * @param cause the cause of the error.
     *
     * @return a {@link ConfigurationPersistenceException} for the error.
     */
    @Message(id = 85, value = "Failed to parse configuration")
    ConfigurationPersistenceException failedToParseConfiguration(@Cause Throwable cause);

    /**
     * Logs an error message indicating a failure to persist configuration change.
     *
     * @param cause the cause of the error.
     *
     * @return the message.
     */
    @Message(id = 86, value = "Failed to persist configuration change: %s")
    String failedToPersistConfigurationChange(String cause);


    /**
     * Creates an exception indicating a failure to store the configuration.
     *
     * @param cause the cause of the error.
     *
     * @return a {@link ConfigurationPersistenceException} for the error.
     */
    @Message(id = 87, value = "Failed to store configuration")
    ConfigurationPersistenceException failedToStoreConfiguration(@Cause Throwable cause);

    /**
     * Creates an exception indicating a failure to take a snapshot of the file, represented by the {@code file}
     * parameter.
     *
     * @param cause    the cause of the error.
     * @param file     the file that failed to take the snapshot of.
     * @param snapshot the snapshot file.
     *
     * @return a {@link ConfigurationPersistenceException} for the error.
     */
    @Message(id = 88, value = "Failed to take a snapshot of %s to %s")
    ConfigurationPersistenceException failedToTakeSnapshot(@Cause Throwable cause, File file, File snapshot);

    /**
     * Creates an exception indicating a failure to write the configuration.
     *
     * @param cause the cause of the error.
     *
     * @return a {@link ConfigurationPersistenceException} for the error.
     */
    @Message(id = 89, value = "Failed to write configuration")
    ConfigurationPersistenceException failedToWriteConfiguration(@Cause Throwable cause);

    /**
     * Creates an exception indicating {@code path1} does not exist.
     *
     * @param path1 the first non-existing path.
     *
     * @return an {@link IllegalArgumentException} for the error.
     */
    @Message(id = 90, value = "%s does not exist")
    IllegalArgumentException fileNotFound(String path1);

    /**
     * Creates an exception indicating no files beginning with the {@code prefix} were found in the directory,
     * represented by the {@code dir} parameter.
     *
     * @param prefix the file prefix.
     * @param dir    the search directory.
     *
     * @return an {@link IllegalArgumentException} for the error.
     */
    @Message(id = 91, value = "No files beginning with '%s' found in %s")
    IllegalArgumentException fileNotFoundWithPrefix(String prefix, String dir);

    /**
     * Creates an exception indicating the {@code clazz} cannot be used except in a full server boot.
     *
     * @param clazz the class that cannot be used.
     *
     * @return an {@link IllegalStateException} for the error.
     */
    @Message(id = 92, value = "%s cannot be used except in a full server boot")
    IllegalStateException fullServerBootRequired(Class<?> clazz);

    /**
     * A message indicating that no included group with the name, represented by the {@code name} parameter, was found.
     *
     * @param name the name of the group.
     *
     * @return the message.
     */
    @Message(id = 93, value = "No included group with name %s found")
    String groupNotFound(String name);

    /**
     * A message indicating the interface criteria must be of the type represented by the {@code valueType} parameter.
     *
     * @param invalidType the invalid type.
     * @param validType   the valid type.
     *
     * @return the message.
     */
    @Message(id = 94, value = "Illegal interface criteria type %s; must be %s")
    String illegalInterfaceCriteria(ModelType invalidType, ModelType validType);

    /**
     * A message indicating the value, represented by the {@code valueType} parameter, is invalid for the interface
     * criteria, represented by the {@code id} parameter.
     *
     * @param valueType the type of the invalid value.
     * @param id        the id of the criteria interface.
     * @param validType the valid type.
     *
     * @return the message.
     */
    @Message(id = 95, value = "Illegal value %s for interface criteria %s; must be %s")
    String illegalValueForInterfaceCriteria(ModelType valueType, String id, ModelType validType);

    /**
     * Creates an exception indicating the resource is immutable.
     *
     * @return an {@link UnsupportedOperationException} for the error.
     */
    @Message(id = 96, value = "Resource is immutable")
    UnsupportedOperationException immutableResource();

    /**
     * An exception indicating the type is invalid.
     *
     * @param name        the name the invalid type was found for.
     * @param validTypes  a collection of valid types.
     * @param invalidType the invalid type.
     *
     * @return the exception.
     */
    @Message(id = 97, value = "Wrong type for %s. Expected %s but was %s")
    OperationFailedException incorrectType(String name, Collection<ModelType> validTypes, ModelType invalidType);

    /**
     * A message indicating interrupted while waiting for request.
     *
     * @return the message.
     */
    @Message(id = 98, value = "Interrupted while waiting for request")
    String interruptedWaitingForRequest();

    /**
     * A message indicating the {@code name} is invalid.
     *
     * @param name the name of the invalid attribute.
     *
     * @return the message.
     */
    @Message(id = 99, value = "%s is invalid")
    String invalid(String name);

    /**
     * A message indicating the {@code value} is invalid.
     *
     * @param cause    the cause of the error.
     * @param value    the invalid value.
     * @param name     the name of the invalid attribute.
     * @param location the location of the error.
     *
     * @return a {@link XMLStreamException} for the error.
     */
    @Message(id = 100, value = "%d is not a valid %s")
    XMLStreamException invalid(@Cause Throwable cause, int value, String name, @Param Location location);

    /**
     * A message indicating the address, represented by the {@code address} parameter, is invalid.
     *
     * @param address the invalid address.
     * @param msg     the error message.
     *
     * @return the message.
     */
    @Message(id = 101, value = "Invalid address %s (%s)")
    String invalidAddress(String address, String msg);

    /**
     * A message indicating the value, represented by the {@code value} parameter, is invalid and must be of the form
     * address/mask.
     *
     * @param value the invalid value.
     *
     * @return the message.
     */
    @Message(id = 102, value = "Invalid 'value' %s -- must be of the form address/mask")
    String invalidAddressMaskValue(String value);

    /**
     * A message indicating the mask, represented by the {@code mask} parameter, is invalid.
     *
     * @param mask the invalid mask.
     * @param msg  the error message.
     *
     * @return the message.
     */
    @Message(id = 103, value = "Invalid mask %s (%s)")
    String  invalidAddressMask(String mask, String msg);

    /**
     * A message indicating the address value, represented by the {@code value} parameter, is invalid.
     *
     * @param value the invalid address value.
     * @param msg   the error message.
     *
     * @return the message.
     */
    @Message(id = 104, value = "Invalid address %s (%s)")
    String invalidAddressValue(String value, String msg);

    /**
     * A message indicating the attribute, represented by the {@code attributeName} parameter, is invalid in
     * combination with the {@code combos} parameter.
     *
     * @param attributeName the attribute name.
     * @param combos        the combinations.
     *
     * @return the message.
     */
    @Message(id = 105, value = "%s is invalid in combination with %s")
    String invalidAttributeCombo(String attributeName, StringBuilder combos);

    /**
     * Creates an exception indicating an invalid value, represented by the {@code value} parameter, was found for the
     * attribute, represented by the {@code name} parameter.
     *
     * @param value    the invalid value.
     * @param name     the attribute name.
     * @param location the location of the error.
     *
     * @return a {@link XMLStreamException} for the error.
     */
    @Message(id = 106, value = "Invalid value '%s' for attribute '%s'")
    XMLStreamException invalidAttributeValue(String value, QName name, @Param Location location);

    /**
     * Creates an exception indicating an invalid value, represented by the {@code value} parameter, was found for the
     * attribute, represented by the {@code name} parameter. The value must be between the {@code minInclusive} and
     * {@code maxInclusive} values.
     *
     * @param value        the invalid value.
     * @param name         the attribute name.
     * @param minInclusive the minimum value allowed.
     * @param maxInclusive the maximum value allowed.
     * @param location     the location of the error.
     *
     * @return a {@link XMLStreamException} for the error.
     */
    @Message(id = 107, value = "Illegal value %d for attribute '%s' must be between %d and %d (inclusive)")
    XMLStreamException invalidAttributeValue(int value, QName name, int minInclusive, int maxInclusive, @Param Location location);

    /**
     * Creates an exception indicating an invalid integer value, represented by the {@code value} parameter, was found
     * for the attribute, represented by the {@code name} parameter.
     *
     * @param cause    the cause of the error.
     * @param value    the invalid value.
     * @param name     the attribute name.
     * @param location the location of the error.
     *
     * @return a {@link XMLStreamException} for the error.
     */
    @Message(id = 108, value = "Illegal value '%s' for attribute '%s' must be an integer")
    XMLStreamException invalidAttributeValueInt(@Cause Throwable cause, String value, QName name, @Param Location location);

    /**
     * A message indicating the pattern, represented by the {@code pattern} parameter, for the interface criteria,
     * represented by the {@code name} parameter, is invalid.
     *
     * @param pattern the pattern.
     * @param name    the interface criteria.
     *
     * @return the message.
     */
    @Message(id = 109, value = "Invalid pattern %s for interface criteria %s")
    String invalidInterfaceCriteriaPattern(String pattern, String name);

    /**
     * Creates an exception indicating the {@code key} is invalid.
     *
     * @param element the path element
     * @param key the invalid value.
     *
     * @return an {@link OperationFailedRuntimeException} for the error.
     */
    @Message(id = 110, value = "Invalid resource address element '%s'. The key '%s' is not valid for an element in a resource address.")
    String invalidPathElementKey(String element, String key);

    /**
     * Creates an exception indicating the load factor must be greater than 0 and less than or equal to 1.
     *
     * @return an {@link IllegalArgumentException} for the error.
     */
    @Message(id = 111, value = "Load factor must be greater than 0 and less than or equal to 1")
    IllegalArgumentException invalidLoadFactor();

    /**
     * A message indicating the {@code value} parameter is invalid and must have a maximum length, represented by the
     * {@code length} parameter.
     *
     * @param value  the invalid value.
     * @param name   the name of the parameter.
     * @param length the maximum length.
     *
     * @return the message.
     */
    @Message(id = 112, value = "'%s' is an invalid value for parameter %s. Values must have a maximum length of %d characters")
    String invalidMaxLength(String value, String name, int length);

    /**
     * A message indicating the {@code value} parameter is invalid and must have a minimum length, represented by the
     * {@code length} parameter.
     *
     * @param value  the invalid value.
     * @param name   the name of the parameter.
     * @param length the minimum length.
     *
     * @return the message.
     */
    @Message(id = 113, value = "'%s' is an invalid value for parameter %s. Values must have a minimum length of %d characters")
    String invalidMinLength(String value, String name, int length);

    /**
     * A message indicating the {@code size} is an invalid size for the parameter, represented by the {@code name}
     * parameter.
     *
     * @param size    the invalid size.
     * @param name    the name of the parameter.
     * @param maxSize the maximum size allowed.
     *
     * @return the message
     */
    @Message(id = 114, value = "[%d] is an invalid size for parameter %s. A maximum length of [%d] is required")
    String invalidMaxSize(int size, String name, int maxSize);

    /**
     * A message indicating the {@code size} is an invalid size for the parameter, represented by the {@code name}
     * parameter.
     *
     * @param size    the invalid size.
     * @param name    the name of the parameter.
     * @param minSize the minimum size allowed.
     *
     * @return the message
     */
    @Message(id = 115, value = "[%d] is an invalid size for parameter %s. A minimum length of [%d] is required")
    String invalidMinSize(int size, String name, int minSize);

    /**
     * A message indicating the {@code value} is invalid for the parameter, represented by the {@code name} parameter.
     *
     * @param value    the invalid value.
     * @param name     the name of the parameter.
     * @param maxValue the minimum value required.
     *
     * @return the message.
     */
    @Message(id = 116, value = "%d is an invalid value for parameter %s. A maximum value of %d is required")
    String invalidMaxValue(int value, String name, int maxValue);

    /**
     * A message indicating the {@code value} is invalid for the parameter, represented by the {@code name} parameter.
     *
     * @param value    the invalid value.
     * @param name     the name of the parameter.
     * @param maxValue the minimum value required.
     *
     * @return the message.
     */
    String invalidMaxValue(long value, String name, long maxValue);

    /**
     * A message indicating the {@code value} is invalid for the parameter, represented by the {@code name} parameter.
     *
     * @param value    the invalid value.
     * @param name     the name of the parameter.
     * @param minValue the minimum value required.
     *
     * @return the message.
     */
    @Message(id = 117, value = "%d is an invalid value for parameter %s. A minimum value of %d is required")
    String invalidMinValue(int value, String name, int minValue);

    /**
     * A message indicating the {@code value} is invalid for the parameter, represented by the {@code name} parameter.
     *
     * @param value    the invalid value.
     * @param name     the name of the parameter.
     * @param minValue the minimum value required.
     *
     * @return the message.
     */
    String invalidMinValue(long value, String name, long minValue);

    /**
     * Creates an exception indicated an invalid modification after completed ste.
     *
     * @return an {@link IllegalStateException} for the error.
     */
    @Message(id = 118, value = "Invalid modification after completed step")
    IllegalStateException invalidModificationAfterCompletedStep();

    /**
     * Creates an exception indicating the {@code value} for the attribute, represented by the {@code name} parameter,
     * is not a valid multicast address.
     *
     * @param value    the invalid value.
     * @param name     the name of the attribute.\
     *
     * @return a {@link XMLStreamException} for the error.
     */
    @Message(id = 119, value = "Value %s for attribute %s is not a valid multicast address")
    OperationFailedException invalidMulticastAddress(String value, String name);

    /**
     * Creates an exception indicating an outbound socket binding cannot have both the {@code localTag} and the
     * {@code remoteTag}.
     *
     * @param name      the name of the socket binding.
     * @param localTag  the local tag.
     * @param remoteTag the remote tag.
     * @param location  the location of the error.
     *
     * @return a {@link XMLStreamException} for the error.
     */
    @Message(id = 120, value = "An outbound socket binding: %s cannot have both %s as well as a %s at the same time")
    XMLStreamException invalidOutboundSocketBinding(String name, String localTag, String remoteTag, @Param Location location);

    /**
     * Creates an exception indicating the {@code flag} is invalid.
     *
     * @param flag       the invalid flag.
     * @param name       the name of the parameter.
     * @param validFlags a collection of valid flags.
     *
     * @return an {@link IllegalArgumentException} for the error.
     */
    @Message(id = 121, value = "%s is not a valid value for parameter %s -- must be one of %s")
    IllegalArgumentException invalidParameterValue(OperationEntry.Flag flag, String name, Collection<OperationEntry.Flag> validFlags);

    /**
     * Creates an exception indicating the {@code value} for the attribute, represented by the {@code name} parameter,
     * does not represent a properly hex-encoded SHA1 hash.
     *
     * @param cause    the cause of the error.
     * @param value    the invalid value.
     * @param name     the name of the attribute.
     * @param location the location of the error.
     *
     * @return a {@link XMLStreamException} for the error.
     */
    @Message(id = 122, value = "Value %s for attribute %s does not represent a properly hex-encoded SHA1 hash")
    XMLStreamException invalidSha1Value(@Cause Throwable cause, String value, String name, @Param Location location);

    /**
     * Creates an exception indicating the stage is not valid for the context process type.
     *
     * @param stage the stage.
     * @param processType the context process type.
     *
     * @return an {@link IllegalStateException} for the error.
     */
    @Message(id = 123, value = "Stage %s is not valid for context process type %s")
    IllegalStateException invalidStage(OperationContext.Stage stage, ProcessType processType);

    /**
     * Creates an exception indicating an invalid step stage specified.
     *
     * @return an {@link IllegalArgumentException} for the error.
     */
    @Message(id = 124, value = "Invalid step stage specified")
    IllegalArgumentException invalidStepStage();

    /**
     * Creates an exception indicating an invalid step stage for this context type.
     *
     * @return an {@link IllegalArgumentException} for the error.
     */
    @Message(id = 125, value = "Invalid step stage for this context type")
    IllegalArgumentException invalidStepStageForContext();

    /**
     * Creates an exception indicating the table cannot have a negative size.
     *
     * @return an {@link IllegalArgumentException} for the error.
     */
    @Message(id = 126, value = "Can not have a negative size table!")
    IllegalArgumentException invalidTableSize();

    /**
     * A message indicating the type, represented by the {@code type} parameter, is invalid.
     *
     * @param type the invalid type.
     *
     * @return the message.
     */
    @Message(id = 127, value = "Invalid type %s")
    String invalidType(ModelType type);

    /**
     * Creates an exception indicating the {@code value} is invalid.
     *
     * @param element the path element
     * @param value the invalid value.
     * @param character the invalid character
     *
     * @return an {@link OperationFailedRuntimeException} for the error.
     */
    @Message(id = 128, value = "Invalid resource address element '%s'. The value '%s' is not valid for an element in a resource address. Character '%s' is not allowed.")
    String invalidPathElementValue(String element, String value, Character character);

    /**
     * A message indicating the {@code value} for the parameter, represented by the {@code name} parameter, is invalid.
     *
     * @param value       the invalid value.
     * @param name        the name of the parameter.
     * @param validValues a collection of valid values.
     *
     * @return the message.
     */
    @Message(id = 129, value = "Invalid value %s for %s; legal values are %s")
    String invalidValue(String value, String name, Collection<?> validValues);

    /**
     * Creates an exception indicating the {@code value} for the {@code name} must be greater than the minimum value,
     * represented by the {@code minValue} parameter.
     *
     * @param name     the name for the value that cannot be negative.
     * @param value    the invalid value.
     * @param minValue the minimum value.
     * @param location the location of the error.
     *
     * @return a {@link XMLStreamException} for the error.
     */
    @Message(id = 130, value = "Illegal '%s' value %s -- must be greater than %s")
    XMLStreamException invalidValueGreaterThan(String name, int value, int minValue, @Param Location location);

    /**
     * Creates an exception indicating the {@code value} for the {@code name} cannot be negative.
     *
     * @param name     the name for the value that cannot be negative.
     * @param value    the invalid value.
     * @param location the location of the error.
     *
     * @return a {@link XMLStreamException} for the error.
     */
    @Message(id = 131, value = "Illegal '%s' value %s -- cannot be negative")
    XMLStreamException invalidValueNegative(String name, int value, @Param Location location);

    /**
     * Creates an exception indicating there must be one of the elements, represented by the {@code sb} parameter,
     * included.
     *
     * @param sb       the acceptable elements.
     * @param location the location of the error.
     *
     * @return a {@link XMLStreamException} for the error.
     */
    @Message(id = 132, value = "Must include one of the following elements: %s")
    XMLStreamException missingOneOf(StringBuilder sb, @Param Location location);

    /**
     * Creates an exception indicating there are missing required attribute(s).
     *
     * @param sb       the missing attributes.
     * @param location the location of the error.
     *
     * @return a {@link XMLStreamException} for the error.
     */
    @Message(id = 133, value = "Missing required attribute(s): %s")
    XMLStreamException missingRequiredAttributes(StringBuilder sb, @Param Location location);

    /**
     * Creates an exception indicating there are missing required element(s).
     *
     * @param sb       the missing element.
     * @param location the location of the error.
     *
     * @return a {@link XMLStreamException} for the error.
     */
    @Message(id = 134, value = "Missing required element(s): %s")
    XMLStreamException missingRequiredElements(StringBuilder sb, @Param Location location);

    /**
     * Creates an exception indicating an interruption awaiting to load the module.
     *
     * @param name the name of the module.
     *
     * @return a {@link XMLStreamException} for the error.
     */
    @Message(id = 135, value = "Interrupted awaiting loading of module %s")
    XMLStreamException moduleLoadingInterrupted(String name);

    /**
     * Creates an exception indicating an interruption awaiting to initialize the module.
     *
     * @param name the name of the module.
     *
     * @return a {@link RuntimeException} for the error.
     */
    @Message(id = 136, value = "Interrupted awaiting initialization of module %s")
    RuntimeException moduleInitializationInterrupted(String name);

    /**
     * Creates an exception indicating a model contains multiple nodes.
     *
     * @param name the name of the node.
     *
     * @return an {@link IllegalStateException} for the error.
     */
    @Message(id = 137, value = "Model contains multiple %s nodes")
    IllegalStateException multipleModelNodes(String name);

    /**
     * A message indicating a namespace with the prefix, represented by the {@code prefix} parameter, is already
     * registered with the schema URI, represented by the {@code uri} parameter.
     *
     * @param prefix the namespace prefix.
     * @param uri    the schema URI.
     *
     * @return the message.
     */
    @Message(id = 138, value = "Namespace with prefix %s already registered with schema URI %s")
    String namespaceAlreadyRegistered(String prefix, String uri);

    /**
     * A message indicating no namespace with the URI {@code prefix}, was found.
     *
     * @param prefix the prefix.
     *
     * @return the message.
     */
    @Message(id = 139, value = "No namespace with URI %s found")
    String namespaceNotFound(String prefix);

    /**
     * A message indicating the element, represented by the {@code element} parameter, does not allow nesting.
     *
     * @param element the element.
     *
     * @return the message.
     */
    @Message(id = 140, value = "Nested %s not allowed")
    String nestedElementNotAllowed(Element element);

    /**
     * Creates an exception indicating no active request was found for handling the report represented by the {@code id}
     * parameter.
     *
     * @param id the batch id.
     *
     * @return a {@link RequestProcessingException} for the error.
     */
    @Message(id = 141, value = "No active request found for handling report %d")
    RequestProcessingException noActiveRequestForHandlingReport(int id);

    /**
     * Creates an exception indicating no active request was found for proxy control represented by the {@code id}
     * parameter.
     *
     * @param id the batch id.
     *
     * @return a {@link RequestProcessingException} for the error.
     */
    @Message(id = 142, value = "No active request found for proxy operation control %d")
    RequestProcessingException noActiveRequestForProxyOperation(int id);

    /**
     * Creates an exception indicating no active request was found for reading the inputstream report represented by
     * the {@code id} parameter.
     *
     * @param id the batch id.
     *
     * @return a {@link IOException} for the error.
     */
    @Message(id = 143, value = "No active request found for reading inputstream report %d")
    IOException noActiveRequestForReadingInputStreamReport(int id);

    /**
     * Creates an exception indicating there is no active step.
     *
     * @return an {@link IllegalStateException} for the error.
     */
    @Message(id = 144, value = "No active step")
    IllegalStateException noActiveStep();

    /**
     * Creates an exception indicating no active transaction found for the {@code id}.
     *
     * @param id the id.
     *
     * @return a {@link RequestProcessingException} for the error.
     */
    @Message(id = 145, value = "No active tx found for id %d")
    RuntimeException noActiveTransaction(int id);

    /**
     * A message indicating there is no child registry for the child, represented by the {@code childType} and
     * {@code child} parameters.
     *
     * @param childType the child type.
     * @param child     the child.
     *
     * @return the message.
     */
    @Message(id = 146, value = "No child registry for (%s, %s)")
    String noChildRegistry(String childType, String child);

    /**
     * Creates an exception indicating no child type for the {@code name}.
     *
     * @param name the name.
     *
     * @return an {@link OperationFailedRuntimeException} for the error.
     */
    @Message(id = 147, value = "No child type %s")
    OperationFailedRuntimeException noChildType(String name);

    /*
     * A message indicating no handler for the step operation, represented by the {@code stepOpName} parameter, at
     * {@code address}.
     *
     * @param stepOpName the step operation name.
     * @param address    the address.
     *
     * @return the message
     *
     * @deprecated use {@link #noSuchResourceType(PathAddress)} or {@link #noHandlerForOperation(String, PathAddress)}
     */
//    @Message(id = 148, value = "No handler for %s at address %s")
//    String noHandler(String stepOpName, PathAddress address);

    /**
     * A message indicating that no interface criteria was provided.
     *
     * @return the message.
     */
    @Message(id = 149, value = "No interface criteria was provided")
    String noInterfaceCriteria();

    /**
     * A message indicating there is no operation handler.
     *
     * @return the message.
     */
    @Message(id = 150, value = "No operation handler")
    String noOperationHandler();

    /**
     * Creates an exception indicating a node is already registered at the location.
     *
     * @param location the location the node is registered at.
     * @param value    the node value.
     *
     * @return an {@link IllegalArgumentException} for the error.
     */
    @Message(id = 151, value = "A node is already registered at '%s%s)'")
    IllegalArgumentException nodeAlreadyRegistered(String location, String value);

    /**
     * Creates an exception indicating the {@code path} is not a directory.
     *
     * @param path the path.
     *
     * @return an {@link IllegalStateException} for the error.
     */
    @Message(id = 152, value = "%s is not a directory")
    IllegalStateException notADirectory(String path);

    /**
     * Creates an exception indicating no {@code path/className} was found for the module identifier.
     *
     * @param path      the path of the SPI.
     * @param className the class name.
     * @param id        the module identifier.
     *
     * @return an {@link IllegalStateException} for the error.
     */
    @Message(id = 153, value = "No %s%s found for %s")
    IllegalStateException notFound(String path, String className, ModuleIdentifier id);

    /**
     * Creates an exception indicating an asynchronous operation cannot execute without an executor.
     *
     * @return an {@link IllegalStateException} for the error.
     */
    @Message(id = 154, value = "Cannot execute asynchronous operation without an executor")
    IllegalStateException nullAsynchronousExecutor();

    /**
     * An exception indicating the {@code name} may not be {@code null}.
     *
     * @param name the name that cannot be {@code null}.
     *
     * @return the exception.
     */
    @Message(id = 155, value = "%s may not be null")
    OperationFailedException nullNotAllowed(String name);

    /**
     * Creates an exception indicating the variable, represented by the {@code name} parameter, was {@code null}.
     *
     * @param name the name of the variable that was {@code null}.
     *
     * @return an {@link IllegalArgumentException} for the error.
     */
    @Message(id = 156, value = "%s is null")
    IllegalArgumentException nullVar(String name);

    /**
     * Creates a message indicating the operation step.
     *
     * @param step the step.
     *
     * @return the message.
     */
    @Message(id = Message.NONE, value = "Operation %s")
    String operation(String step);

    /**
     * Creates an exception indicating the operation is already complete.
     *
     * @return an {@link IllegalStateException} for the error.
     */
    @Message(id = 157, value = "Operation already complete")
    IllegalStateException operationAlreadyComplete();

    /**
     * A message indicating the operation handler failed.
     *
     * @param msg the failure message.
     *
     * @return the message.
     */
    @Message(id = 158, value = "Operation handler failed: %s")
    String operationHandlerFailed(String msg);

    /**
     * A message indicating the operation handler failed to complete.
     *
     * @return the message.
     */
    @Message(id = 159, value = "Operation handler failed to complete")
    String operationHandlerFailedToComplete();

    /**
     * A message indicating the operation is rolling back.
     *
     * @return the message.
     */
    @Message(id = 160, value = "Operation rolling back")
    String operationRollingBack();

    /**
     * A message indicating the operation succeeded and is committing.
     *
     * @return the message.
     */
    @Message(id = 161, value = "Operation succeeded, committing")
    String operationSucceeded();

    /**
     * A message indicating there is no operation, represented by the {@code op} parameter, registered at the address,
     * represented by the {@code address} parameter.
     *
     * @param op      the operation.
     * @param address the address.
     *
     * @return the message.
     */
    @Message(id = 162, value = "There is no operation %s registered at address %s")
    String operationNotRegistered(String op, PathAddress address);


    /**
     * Creates an exception indicating an operation reply value type description is required but was not implemented
     * for the operation represented by the {@code operationName} parameter.
     *
     * @param operationName the name of the operation that requires the reply value type description.
     *
     * @return an {@link IllegalStateException} for the error.
     */
    @Message(id = 163, value = "An operation reply value type description is required but was not implemented for operation %s")
    IllegalStateException operationReplyValueTypeRequired(String operationName);

    /**
     * A message indicating there was a parsing problem.
     *
     * @param row the row the problem occurred at.
     * @param col the column the problem occurred at.
     * @param msg a message to concatenate.
     *
     * @return the message.
     */
    @Message(id = 164, value = "Parsing problem at [row,col]:[%d ,%d]%nMessage: %s")
    String parsingProblem(int row, int col, String msg);

    /**
     * Creates an exception indicating no configuration persister was injected.
     *
     * @return a {@link StartException} for the error.
     */
    @Message(id = 165, value = "No configuration persister was injected")
    StartException persisterNotInjected();

    /**
     * Creates an exception indicating the thread was interrupted waiting for the operation to prepare/fail.
     *
     * @return a {@link RequestProcessingException} for the error.
     */
    @Message(id = 166, value = "Thread was interrupted waiting for the operation to prepare/fail")
    RequestProcessingException prepareFailThreadInterrupted();

    /**
     * Creates an exception indicating the profile has no subsystem configurations.
     *
     * @param location the location of the error.
     *
     * @return a {@link XMLStreamException} for the error.
     */
    //No longer used
    //@Message(id = 167, value = "Profile has no subsystem configurations")
    //XMLStreamException profileHasNoSubsystems(@Param Location location);

    /**
     * Creates an exception indicating no profile found for inclusion.
     *
     * @param location the location of the error.
     *
     * @return a {@link XMLStreamException} for the error.
     */
    @Message(id = 168, value = "No profile found for inclusion")
    XMLStreamException profileNotFound(@Param Location location);

    /**
     * Creates an exception indicating the proxy handler is already registered at the location.
     *
     * @param location the location.
     *
     * @return an {@link IllegalArgumentException} for the error.
     */
    @Message(id = 169, value = "A proxy handler is already registered at location '%s'")
    IllegalArgumentException proxyHandlerAlreadyRegistered(String location);

    /**
     * Creates an exception indicating a thread was interrupted waiting to read attachment input stream from a remote
     * caller.
     *
     * @return a {@link RuntimeException} for the error.
     */
    @Message(id = 170, value = "Thread was interrupted waiting to read attachment input stream from remote caller")
    RuntimeException remoteCallerThreadInterrupted();

    /**
     * A message indicating that removing services has lead to unsatisfied dependencies.
     * <p/>
     * ** Note: Use with {@link #removingServiceUnsatisfiedDependencies(String)}
     *
     * @return the message.
     */
    @Message(id = 171, value = "Removing services has lead to unsatisfied dependencies:")
    String removingServiceUnsatisfiedDependencies();

    /**
     * A message indicating that removing services has lead to unsatisfied dependencies.
     * <p/>
     * ** Note: Use with {@link #removingServiceUnsatisfiedDependencies()}
     *
     * @param name the name of the service.
     *
     * @return the message.
     */
    @Message(id = Message.NONE, value = "%nService %s was depended upon by ")
    String removingServiceUnsatisfiedDependencies(String name);

    /**
     * A message indicating the {@code name} is required.
     *
     * @param name the name of the required attribute.
     *
     * @return the message.
     */
    @Message(id = 172, value = "%s is required")
    String required(String name);

    /**
     * Creates an exception indicating the {@code name} is reserved.
     *
     * @param name     the name that is reserved.
     * @param location the location of the error.
     *
     * @return a {@link XMLStreamException} for the error.
     */
    @Message(id = 173, value = "%s is reserved")
    XMLStreamException reserved(String name, @Param Location location);

    /**
     * A message indicating a resource does not exist.
     *
     * @param resource the resource.
     *
     * @return the message.
     */
    @Message(id = 174, value = "Resource does not exist: %s")
    String resourceNotFound(ModelNode resource);

    /**
     * Creates an exception indicating a resource does not exist.
     *
     * @param ancestor the ancestor path.
     * @param address  the address.
     *
     * @return an {@link OperationFailedRuntimeException} for the error.
     */
    @Message(id = 175, value = "Resource %s does not exist; a resource at address %s cannot be created until all ancestor resources have been added")
    OperationFailedRuntimeException resourceNotFound(PathAddress ancestor, PathAddress address);

    /**
     * Creates an exception indicating the rollback has already been invoked.
     *
     * @return an {@link IllegalStateException} for the error.
     */
    @Message(id = 176, value = "rollback() has already been invoked")
    IllegalStateException rollbackAlreadyInvoked();

    /**
     * A message indicating a schema with URI, represented by the {@code schemaUri} parameter, is already registered
     * with the location, represented by the {@code location} parameter.
     *
     * @param schemaUri the schema URI.
     * @param location  the location.
     *
     * @return the message.
     */
    @Message(id = 177, value = "Schema with URI %s already registered with location %s")
    String schemaAlreadyRegistered(String schemaUri, String location);

    /**
     * A message indicating the schema was not found wit the {@code uri}.
     *
     * @param uri the schema URI.
     *
     * @return the message.
     */
    @Message(id = 178, value = "No schema location with URI %s found")
    String schemaNotFound(String uri);

    /**
     * Creates an exception indicating the service install was cancelled.
     *
     * @return a {@link CancellationException} for the error.
     */
    @Message(id = 179, value = "Service install was cancelled")
    CancellationException serviceInstallCancelled();

    /**
     * A message indicating the missing services.
     *
     * @param sb the missing services.
     *
     * @return the message.
     */
    @Message(id = Message.NONE, value = "is missing [%s]")
    String servicesMissing(StringBuilder sb);

    /**
     * A message that indicates there are services with missing or unavailable dependencies.
     *
     * @return the message.
     */
    @Message(id = 180, value = "Services with missing/unavailable dependencies")
    String servicesMissingDependencies();

    /**
     * Creates an exception indicating the get service registry only supported in runtime operations.
     *
     * @return an {@link IllegalStateException} for the error.
     */
    @Message(id = 181, value = "Get service registry only supported in runtime operations")
    IllegalStateException serviceRegistryRuntimeOperationsOnly();

    /**
     * Creates an exception indicating the service removal only supported in runtime operations.
     *
     * @return an {@link IllegalStateException} for the error.
     */
    @Message(id = 182, value = "Service removal only supported in runtime operations")
    IllegalStateException serviceRemovalRuntimeOperationsOnly();

    /**
     * A message for the service status report header.
     *
     * @return the message.
     */
    @Message(id = 183, value = "Service status report%n")
    String serviceStatusReportHeader();

    /**
     * A message for the service status report indicating new missing or unsatisfied dependencies.
     *
     * @return the message.
     */
    @Message(id = 184, value = "   New missing/unsatisfied dependencies:%n")
    String serviceStatusReportDependencies();

    /**
     * A message for the service status report for missing dependencies.
     *
     * @param serviceName the name of the service
     *
     * @return the message.
     */
    @Message(id = Message.NONE, value = "      %s (missing) dependents: %s %n")
    String serviceStatusReportMissing(ServiceName serviceName, String dependents);

    /**
     * A message for the service status report for unavailable dependencies.
     *
     * @param serviceName the name of the service
     *
     * @return the message.
     */
    @Message(id = Message.NONE, value = "      %s (unavailable) dependents: %s %n")
    String serviceStatusReportUnavailable(ServiceName serviceName, String dependents);

    /**
     * A message for the service status report indicating new corrected service.
     *
     * @return the message.
     */
    @Message(id = 185, value = "   Newly corrected services:%n")
    String serviceStatusReportCorrected();

    /**
     * A message for the service status report for no longer required dependencies.
     *
     * @param serviceName the name of the service
     *
     * @return the message.
     */
    @Message(id = Message.NONE, value = "      %s (no longer required)%n")
    String serviceStatusReportNoLongerRequired(ServiceName serviceName);

    /**
     * A message for the service status report for unavailable dependencies.
     *
     * @param serviceName the name of the service
     *
     * @return the message.
     */
    @Message(id = Message.NONE, value = "      %s (new available)%n")
    String serviceStatusReportAvailable(ServiceName serviceName);

    /**
     * A message for the service status report for failed services.
     *
     * @return the message.
     */
    @Message(id = 186, value = "  Services which failed to start:")
    String serviceStatusReportFailed();

    /**
     * Creates an exception indicating the get service target only supported in runtime operations.
     *
     * @return an {@link IllegalStateException} for the error.
     */
    @Message(id = 187, value = "Get service target only supported in runtime operations")
    IllegalStateException serviceTargetRuntimeOperationsOnly();

    /**
     * Creates an exception indicating the stage is already complete.
     *
     * @param stage the stage.
     *
     * @return an {@link IllegalStateException} for the error.
     */
    @Message(id = 188, value = "Stage %s is already complete")
    IllegalStateException stageAlreadyComplete(OperationContext.Stage stage);

    /**
     * A message indicating the step handler failed after completion.
     *
     * @param handler the handler that failed.
     *
     * @return the message.
     */
    @Message(id = 189, value = "Step handler %s failed after completion")
    String stepHandlerFailed(OperationStepHandler handler);

    /**
     * A message indicating the step handler for the operation failed handling operation rollback.
     *
     * @param handler the handler that failed.
     * @param op      the operation.
     * @param address the path address.
     * @param cause   the error.
     *
     * @return the message.
     */
    @Message(id = 190, value = "Step handler %s for operation %s at address %s failed handling operation rollback -- %s")
    String stepHandlerFailedRollback(OperationStepHandler handler, String op, PathAddress address, Throwable cause);

    /**
     * A message indicating an interruption awaiting subsystem boot operation execution.
     *
     * @return the message.
     */
    @Message(id = 191, value = "Interrupted awaiting subsystem boot operation execution")
    String subsystemBootInterrupted();

    /**
     * A message indicating the boot operations for the subsystem, represented by the {@code name} parameter, failed
     * without explanation.
     *
     * @param name the name of the subsystem.
     *
     * @return the message.
     */
    @Message(id = 192, value = "Boot operations for subsystem %s failed without explanation")
    String subsystemBootOperationFailed(String name);

    /**
     * A message indicating a failure executing subsystem boot operations.
     *
     * @return the message.
     */
    @Message(id = 193, value = "Failed executing subsystem %s boot operations")
    String subsystemBootOperationFailedExecuting(String name);

    /**
     * Creates an exception indicating the table is full.
     *
     * @return an {@link IllegalStateException} for the error.
     */
    @Message(id = 194, value = "Table is full!")
    IllegalStateException tableIsFull();

    /**
     * Creates an exception indicating an interruption awaiting a transaction commit or rollback.
     *
     * @return a {@link RuntimeException} for the error.
     */
    @Message(id = 195, value = "Interrupted awaiting transaction commit or rollback")
    RuntimeException transactionInterrupted();

    /**
     * Creates an exception indicating a timeout occurred waiting for the transaction.
     *
     * @param type the transaction type.
     *
     * @return a {@link RuntimeException} for the error.
     */
    @Message(id = 196, value = "A timeout occurred waiting for the transaction to %s")
    RuntimeException transactionTimeout(String type);

    /**
     * Creates an exception indicating an unexpected attribute, represented by the {@code name} parameter, was
     * encountered.
     *
     * @param name     the unexpected attribute name.
     * @param location the location of the error.
     *
     * @return a {@link XMLStreamException} for the error.
     */
    @Message(id = 197, value = "Unexpected attribute '%s' encountered")
    XMLStreamException unexpectedAttribute(QName name, @Param Location location);

    /**
     * Creates an exception indicating an unexpected element, represented by the {@code name} parameter, was
     * encountered.
     *
     * @param name     the unexpected element name.
     * @param location the location of the error.
     *
     * @return a {@link XMLStreamException} for the error.
     */
    @Message(id = 198, value = "Unexpected element '%s' encountered")
    XMLStreamException unexpectedElement(QName name, @Param Location location);

    /**
     * Creates an exception indicating an unexpected end of an element, represented by the {@code name} parameter, was
     * encountered.
     *
     * @param name     the unexpected element name.
     * @param location the location of the error.
     *
     * @return a {@link XMLStreamException} for the error.
     */
    @Message(id = 199, value = "Unexpected end of element '%s' encountered")
    XMLStreamException unexpectedEndElement(QName name, @Param Location location);

    /**
     * Creates an exception indicating the {@code storage} was unexpected.
     *
     * @param storage the storage that was unexpected.
     *
     * @return an {@link IllegalStateException} for the error.
     */
    @Message(id = 200, value = "Unexpected storage %s")
    IllegalStateException unexpectedStorage(AttributeAccess.Storage storage);

    /**
     * A message indicating the attribute, represented by the {@code name} parameter, is unknown.
     *
     * @param name the attribute name.
     *
     * @return the message.
     */
    @Message(id = 201, value = "Unknown attribute '%s'")
    String unknownAttribute(String name);

    /**
     * A message indicating there is no known child type with the name, represented by the {@code name} parameter.
     *
     * @param name the name of the child.
     *
     * @return the message.
     */
    @Message(id = 202, value = "No known child type named %s")
    String unknownChildType(String name);

    /**
     * Creates an exception indicating the property, represented by the {@code name} parameter, is unknown.
     *
     * @param name the name of the property.
     *
     * @return a {@link RuntimeException} for the error.
     */
    @Message(id = 203, value = "Unknown property in interface criteria list: %s")
    RuntimeException unknownCriteriaInterfaceProperty(String name);

    /**
     * A message indicating the interface criteria type, represented by the {@code type} parameter, is unknown.
     *
     * @param type the unknown criteria type.
     *
     * @return the message.
     */
    @Message(id = 204, value = "Unknown interface criteria type %s")
    String unknownCriteriaInterfaceType(String type);

    /**
     * Creates an exception indicating the interface, represented by the {@code value} attribute, for the attribute,
     * represented by the {@code attributeName} parameter, is unknown on in the element.
     *
     * @param value         the value of the attribute.
     * @param attributeName the attribute name.
     * @param elementName   the element name for the attribute.
     * @param location      the location of the error.
     *
     * @return a {@link XMLStreamException} for the error.
     */
    @Message(id = 205, value = "Unknown interface %s %s must be declared in element %s")
    XMLStreamException unknownInterface(String value, String attributeName, String elementName, @Param Location location);

    /**
     * Creates an exception indicating an unknown {@code elementName1} {@code value} {@code elementName2} must be
     * declared in the element represented by the {@code parentElement} parameter.
     *
     * @param elementName1  the name of the first element.
     * @param value         the value.
     * @param elementName2  the name of the second element.
     * @param parentElement the parent element name.
     * @param location      the location of the error.
     *
     * @return a {@link XMLStreamException} for the error.
     */
    @Message(id = 206, value = "Unknown %s %s %s must be declared in element %s")
    XMLStreamException unknownValueForElement(String elementName1, String value, String elementName2, String parentElement, @Param Location location);

    /**
     * A message indicating the validation failed.
     *
     * @param name the parameter name the validation failed on.
     *
     * @return the message.
     */
    @Message(id = 207, value = "Validation failed for %s")
    String validationFailed(String name);

    /**
     * A message indicating that there are more services than would be practical to display
     *
     * @param number the number of services that were not displayed
     *
     * @return the message.
     */
    @Message(id = 208, value = "... and %s more")
    String andNMore(int number);

    /**
     * Creates an exception indicating an invalid value, represented by the {@code value} parameter, was found for the
     * attribute, represented by the {@code name} parameter.
     *
     * @param value    the invalid value.
     * @param name     the attribute name.
     * @param validValues the legal values for the attribute
     * @param location the location of the error.
     *
     * @return a {@link XMLStreamException} for the error.
     */
    @Message(id = 209, value = "Invalid value '%s' for attribute '%s' -- valid values are %s")
    XMLStreamException invalidAttributeValue(String value, QName name, Set<String> validValues, @Param Location location);

    /**
     * Creates an exception message indicating an expression could not be resolved due to lack of security permissions.
     *
     * @param toResolve  the node being resolved
     * @param e the SecurityException
     * @return an {@link OperationFailedException} for the caller
     */
    @Message(id = 210, value = "Caught SecurityException attempting to resolve expression '%s' -- %s")
    String noPermissionToResolveExpression(ModelNode toResolve, SecurityException e);

    /**
     * Creates an exception message indicating an expression could not be resolved due to no corresponding system property
     * or environment variable.
     *
     * @param toResolve  the node being resolved
     * @return an {@link OperationFailedException} for the caller
     */
    @Message(id = 211, value = "Cannot resolve expression '%s'")
    OperationFailedException cannotResolveExpression(String toResolve);

    /**
     * Creates an exception indicating the resource is a duplicate.
     *
     * @param address the address of the resource.
     *
     * @return an {@link OperationFailedRuntimeException} for the error.
     */
    @Message(id = 212, value = "Duplicate resource %s")
    OperationFailedRuntimeException duplicateResourceAddress(PathAddress address);

    /**
     * Creates an exception indicating a resource cannot be removed due to the existence of child resources.
     *
     * @param children the address elements for the children.
     *
     * @return an {@link OperationFailedException} for the error.
     */
    @Message(id = 213, value = "Cannot remove resource before removing child resources %s")
    OperationFailedException cannotRemoveResourceWithChildren(List<PathElement> children);

    /**
     * Creates an exception indicating the canonical file for the main file could not be found.
     *
     * @param name  the main file.
     * @param configurationDir the configuration directory
     *
     * @return an {@link IllegalStateException} for the error.
     */
    @Message(id = 214, value = "Could not get main file: %s. Specified files must be relative to the configuration dir: %s")
    IllegalStateException mainFileNotFound(String name, File configurationDir);

    // 215 free

    /**
     * Creates an exception indicating a resource cannot be found.
     *
     * @param pathAddress the address for the resource.
     *
     * @return an {@link OperationFailedRuntimeException} for the error.
     */
    @Message(id = 216, value = "Management resource '%s' not found")
    Resource.NoSuchResourceException managementResourceNotFound(PathAddress pathAddress);

    /**
     * Creates an exception message indicating a child resource cannot be found.
     *
     * @param childAddress the address element for the child.
     *
     * @return an message for the error.
     */
    @Message(id = 217, value = "Child resource '%s' not found")
    String childResourceNotFound(PathElement childAddress);

    /**
     * Creates an exception indicating a node is already registered at the location.
     *
     * @param location the location of the existing node.
     *
     * @return an {@link IllegalArgumentException} for the error.
     */
    @Message(id = 218, value = "A node is already registered at '%s'")
    IllegalArgumentException nodeAlreadyRegistered(String location);

    /**
     * Creates an exception indicating that an attempt was made to remove an extension before removing all of its
     * subsystems.
     *
     * @param moduleName the name of the extension
     * @param subsystem the name of the subsystem
     *
     * @return an {@link IllegalStateException} for the error
     */
    @Message(id = 219, value = "An attempt was made to unregister extension %s which still has subsystem %s registered")
    IllegalStateException removingExtensionWithRegisteredSubsystem(String moduleName, String subsystem);

    /**
     * Creates an exception indicating that an attempt was made to register an override model for the root model
     * registration.
     *
     * @return an {@link IllegalStateException} for the error
     */
    @Message(id = 220, value = "An override model registration is not allowed for the root model registration")
    IllegalStateException cannotOverrideRootRegistration();

    /**
     * Creates an exception indicating that an attempt was made to register an override model for a non-wildcard
     * registration.
     *
     * @param valueName the name of the non-wildcard registration that cannot be overridden
     * @return an {@link IllegalStateException} for the error
     */
    @Message(id = 221, value = "An override model registration is not allowed for non-wildcard model registrations. This registration is for the non-wildcard name '%s'.")
    IllegalStateException cannotOverrideNonWildCardRegistration(String valueName);

    /**
     * Creates an exception indicating that an attempt was made to remove a wildcard model registration via
     * the unregisterOverrideModel API.
     *
     * @return an {@link IllegalArgumentException} for the error
     */
    @Message(id = 222, value = "A registration named '*' is not an override model and cannot be unregistered via the unregisterOverrideModel API.")
    IllegalArgumentException wildcardRegistrationIsNotAnOverride();

    /**
     * Creates an exception indicating that an attempt was made to remove a resource registration from the root registration.
     *
     * @return an {@link IllegalStateException} for the error
     */
    @Message(id = 223, value = "The root resource registration does not support overrides, so no override can be removed.")
    IllegalStateException rootRegistrationIsNotOverridable();

    /**
     * Creates an exception indicating there is no operation, represented by the {@code op} parameter, registered at the address,
     * represented by the {@code address} parameter.
     *
     * @param op      the operation.
     * @param address the address.
     * @return the message.
     */
    @Message(id = 224, value = "There is no operation %s registered at address %s")
    IllegalArgumentException operationNotRegisteredException(String op, PathAddress address);


    /**
     * Creates a runtime exception indicating there was a failure to recover services during an operation rollback
     *
     * @param cause the cause of the failure
     * @return the runtime exception.
     */
    @Message(id = 225, value = "Failed to recover services during operation rollback")
    RuntimeException failedToRecoverServices(@Param OperationFailedException cause);

    /**
     * Creates an IllegalStateException indicating a subsystem with the given name has already been registered by
     * a different extension.
     *
     * @param subsystemName the cause of the failure
     * @return the runtime exception.
     */
    @Message(id = 226, value = "A subsystem named '%s' cannot be registered by extension '%s' -- a subsystem with that name has already been registered by extension '%s'.")
    IllegalStateException duplicateSubsystem(String subsystemName, String duplicatingModule, String existingModule);

    /**
     * Creates an exception indicating that the operation is missing one of the standard fields.
     *
     * @param field the standard field name
     * @param operation the operation as a string. May be empty
     */
    @Message(id = 227, value = "Operation has no '%s' field. %s")
    IllegalArgumentException validationFailedOperationHasNoField(String field, String operation);

    /**
     * Creates an exception indicating that the operation has an empty name.
     *
     * @param operation the operation as a string. May be empty
     */
    @Message(id = 228, value = "Operation has a null or empty name. %s")
    IllegalArgumentException validationFailedOperationHasANullOrEmptyName(String operation);

    /**
     * Creates an exception indicating that the operation could not be found
     *
     * @param name the name of the operation
     * @param address the operation address
     * @param operation the operation as a string. May be empty
     */
    @Message(id = 229, value = "No operation called '%s' at '%s'. %s")
    IllegalArgumentException validationFailedNoOperationFound(String name, PathAddress address, String operation);

    /**
     * Creates an exception indicating that the operation contains a parameter not in its descriptor
     *
     * @param paramName the name of the parameter in the operation
     * @param parameterNames the valid parameter names
     * @param operation the operation as a string. May be empty
     */
    @Message(id = 230, value = "Operation contains a parameter '%s' which is not one of the expected parameters %s. %s")
    IllegalArgumentException validationFailedActualParameterNotDescribed(String paramName, Set<String> parameterNames, String operation);

    /**
     * Creates an exception indicating that the operation does not contain a required parameter
     *
     * @param paramName the name of the required parameter
     * @param operation the operation as a string. May be empty
     */
    @Message(id = 231, value = "Required parameter %s is not present. %s")
    IllegalArgumentException validationFailedRequiredParameterNotPresent(String paramName, String operation);

    /**
     * Creates an exception indicating that the operation contains both an alternative and a required parameter
     *
     * @param alternative the name of the alternative parameter
     * @param paramName the name of the required parameter
     * @param operation the operation as a string. May be empty
     */
    @Message(id = 232, value = "Alternative parameter '%s' for required parameter '%s' was used. Please use one or the other. %s")
    IllegalArgumentException validationFailedRequiredParameterPresentAsWellAsAlternative(String alternative, String paramName, String operation);

    /**
     * Creates an exception indicating that an operation parameter could not be converted to the required type
     *
     * @param paramName the name of the required parameter
     * @param type the required type
     * @param operation the operation as a string. May be empty
     */
    @Message(id = 233, value = "Could not convert the parameter '%s' to a %s. %s")
    IllegalArgumentException validationFailedCouldNotConvertParamToType(String paramName, ModelType type, String operation);

    /**
     * Creates an exception indicating that an operation parameter value is smaller than the allowed minimum value
     *
     * @param value the name of the required parameter
     * @param paramName the name of the required parameter
     * @param min the minimum value
     * @param operation the operation as a string. May be empty
     */
    @Message(id = 234, value = "The value '%s' passed in for '%s' is smaller than the minimum value '%s'. %s")
    IllegalArgumentException validationFailedValueIsSmallerThanMin(Number value, String paramName, Number min, String operation);

    /**
     * Creates an exception indicating that an operation parameter value is greater than the allowed minimum value
     *
     * @param value the name of the required parameter
     * @param paramName the name of the required parameter
     * @param max the minimum value
     * @param operation the operation as a string. May be empty
     */
    @Message(id = 235, value = "The value '%s' passed in for '%s' is bigger than the maximum value '%s'. %s")
    IllegalArgumentException validationFailedValueIsGreaterThanMax(Number value, String paramName, Number max, String operation);

    /**
     * Creates an exception indicating that an operation parameter value is shorter than the allowed minimum length
     *
     * @param value the name of the required parameter
     * @param paramName the name of the required parameter
     * @param minLength the minimum value
     * @param operation the operation as a string. May be empty
     */
    @Message(id = 236, value = "The value '%s' passed in for '%s' is shorter than the minimum length '%s'. %s")
    IllegalArgumentException validationFailedValueIsShorterThanMinLength(Object value, String paramName, Object minLength, String operation);

    /**
     * Creates an exception indicating that an operation parameter value is longer than the allowed maximum length
     *
     * @param value the name of the required parameter
     * @param paramName the name of the required parameter
     * @param maxLength the minimum value
     * @param operation the operation as a string. May be empty
     */
    @Message(id = 237, value = "The value '%s' passed in for '%s' is longer than the maximum length '%s'. %s")
    IllegalArgumentException validationFailedValueIsLongerThanMaxLength(Object value, String paramName, Object maxLength, String operation);

    /**
     * Creates an exception indicating that an operation parameter list value has an element that is not of the accepted type
     *
     * @param paramName the name of the required parameter
     * @param elementType the expected element type
     * @param operation the operation as a string. May be empty
     */
    @Message(id = 238, value = "%s is expected to be a list of %s. %s")
    IllegalArgumentException validationFailedInvalidElementType(String paramName, ModelType elementType, String operation);

    /**
     * Creates a string for use in an IllegalArgumentException or a warning message indicating that
     * the required attribute of a parameter in the operation description is not a boolean.
     *
     * @param paramName the name of the parameter
     * @param address the address of the operation
     * @param description the operation description
     */
    @Message(id = 239, value = "'" + ModelDescriptionConstants.REQUIRED + "' parameter: '%s' must be a boolean in the description of the operation at %s: %s")
    String invalidDescriptionRequiredFlagIsNotABoolean(String paramName, PathAddress address, ModelNode description);

    /**
     * Creates a string for use in an IllegalArgumentException or a warning message indicating that
     * a parameter is undefined in the operation description.
     *
     * @param name the name of the parameter
     * @param address the address of the operation
     * @param description the operation description
     */
    @Message(id = 240, value = "Undefined request property '%s' in description of the operation at %s: %s")
    String invalidDescriptionUndefinedRequestProperty(String name, PathAddress address, ModelNode description);

    /**
     * Creates a string for use in an IllegalArgumentException or a warning message indicating that
     * a parameter has no type in the operation description
     *
     * @param paramName the name of the parameter
     * @param address the address of the operation
     * @param description the operation description
     */
    @Message(id = 241, value = "There is no type for parameter '%s' in the description of the operation at %s: %s")
    String invalidDescriptionNoParamTypeInDescription(String paramName, PathAddress address, ModelNode description);

    /**
     * Creates a string for use in an IllegalArgumentException or a warning message indicating that
     * a parameter has an invalid type in the operation description
     *
     * @param paramName the name of the parameter
     * @param address the address of the operation
     * @param description the operation description
     */
    @Message(id = 242, value = "Could not determine the type of parameter '%s' in the description of the operation at %s: %s")
    String invalidDescriptionInvalidParamTypeInDescription(String paramName, PathAddress address, ModelNode description);

    /**
     * Creates a string for use in an IllegalArgumentException or a warning message indicating that
     * a parameter has a min or max attribute value of a different type from its expected value.
     *
     * @param minOrMax {@code min} or {@code max}
     * @param paramName the name of the parameter
     * @param expectedType the expected type
     * @param address the address of the operation
     * @param description the operation description
     */
    @Message(id = 243, value = "The '%s' attribute of the '%s' parameter can not be converted to its type: %s in the description of the operation at %s: %s")
    String invalidDescriptionMinMaxForParameterHasWrongType(String minOrMax, String paramName, ModelType expectedType, PathAddress address, ModelNode description);

    /**
     * Creates a string for use in an IllegalArgumentException or a warning message indicating that
     * a parameter has a min-length or max-length attribute value that is not an integer.
     *
     * @param minOrMaxLength {@code min} or {@code max}
     * @param paramName the name of the parameter
     * @param address the address of the operation
     * @param description the operation description
     */
    @Message(id = 244, value = "The '%s' attribute of the '%s' parameter can not be converted to an integer in the description of the operation at %s: %s")
    String invalidDescriptionMinMaxLengthForParameterHasWrongType(String minOrMaxLength, String paramName, PathAddress address, ModelNode description);

    /**
     * Creates an exception indicating the {@code value} for the {@code name} must be a valid port number.
     *
     * @param name     the name for the value that must be a port number.
     * @param value    the invalid value.
     * @param location the location of the error.
     *
     * @return a {@link XMLStreamException} for the error.
     */
    @Message(id = 245, value = "Illegal '%s' value %s -- must be a valid port number")
    XMLStreamException invalidPort(String name, String value, @Param Location location);

    @Message(id = 246, value = "Cannot resolve the localhost address to create a UUID-based name for this process")
    RuntimeException cannotResolveProcessUUID(@Cause UnknownHostException cause);

    /**
     * Creates an exception indicating a user tried calling ServiceController.setMode(REMOVE) from an operation handler.
     *
     * @return a {@link XMLStreamException} for the error.
     */
    @Message(id = 247, value = "Do not call ServiceController.setMode(REMOVE), use OperationContext.removeService() instead.")
    IllegalStateException useOperationContextRemoveService();

    /**
     * Creates an exception indicating that the value of the specified parameter does not match any of the allowed
     * values.
     *
     * @param value the parameter value.
     * @param parameterName the parameter name.
     * @param allowedValues a set containing the allowed values.
     * @return an {@link OperationFailedException} for the error.
     */
    @Message(id = 248, value="Invalid value %s for %s; legal values are %s")
    OperationFailedException invalidEnumValue(String value, String parameterName, Set<?> allowedValues);

    /*
     * Creates an exception indicating a user tried to directly update the configuration model of a managed domain
     * server rather, bypassing the Host Controller.
     *
     * @param operation the name of the operation
     * @param address the address of the operation
     *
     * @return a {@link OperationFailedRuntimeException} for the error.
     */
    @Message(id = 249, value = "Operation '%s' targeted at resource '%s' was directly invoked by a user. " +
            "User operations are not permitted to directly update the persistent configuration of a server in a managed domain.")
    OperationFailedRuntimeException modelUpdateNotAuthorized(String operation, PathAddress address);

    /*
     * Creates an exception indicating an operation handler tried to access the server results portion of an operation
     * response on a non-HostController process.
     *
     * @param validType ProcessType.HOST_CONTROLLER -- a param here so it won't be translated
     * @param processType the type of process that tried to access the server results
     *
     * @return a {@link IllegalStateException} for the error.
     */
    @Message(id = 250, value = "An operation handler attempted to access the operation response server results object " +
            "on a process type other than '%s'. The current process type is '%s'")
    IllegalStateException serverResultsAccessNotAllowed(ProcessType validType, ProcessType processType);

    @Message(id = 251, value = "Can't have both loopback and inet-address criteria")
    String cantHaveBothLoopbackAndInetAddressCriteria();

    @Message(id = 252, value = "Can't have both link-local and inet-address criteria")
    String cantHaveBothLinkLocalAndInetAddressCriteria();

    @Message(id = 253, value = "Can't have same criteria for both not and inclusion %s")
    String cantHaveSameCriteriaForBothNotAndInclusion(InterfaceCriteria interfaceCriteria);

    @Message(id = 254, value = "Invalid value '%s' for attribute '%s' -- no interface configuration with that name exists")
    OperationFailedException nonexistentInterface(String attributeValue, String attributeName);

    @Message(id = 255, value = "%s is empty")
    IllegalArgumentException emptyVar(String name);

    @Message(id = 256, value = "Could not find a path called '%s'")
    IllegalArgumentException pathEntryNotFound(String pathName);

    @Message(id = 257, value="Path entry is read-only: '%s'")
    IllegalArgumentException pathEntryIsReadOnly(String pathName);

    @Message(id = 258, value="There is already a path entry called: '%s'")
    IllegalArgumentException pathEntryAlreadyExists(String pathName);

    @Message(id = 259, value="Could not find relativeTo path '%s' for relative path '%s'")
    IllegalStateException pathEntryNotFoundForRelativePath(String relativePath, String pathName);

    @Message(id = 260, value="Invalid relativePath value '%s'")
    IllegalArgumentException invalidRelativePathValue(String relativePath);

    @Message(id = 261, value="'%s' is a Windows absolute path")
    IllegalArgumentException pathIsAWindowsAbsolutePath(String path);

    @Message(id = 262, value="Path '%s' is read-only; it cannot be removed")
    OperationFailedException cannotRemoveReadOnlyPath(String pathName);

    @Message(id = 263, value="Path '%s' is read-only; it cannot be modified")
    OperationFailedException cannotModifyReadOnlyPath(String pathName);
    /**
     * An exception indicating the {@code name} may not be {@link ModelType#EXPRESSION}.
     *
     * @param name the name of the attribute or parameter value that cannot be an expression
     *
     * @return the exception.
     */
    @Message(id = 264, value = "%s may not be ModelType.EXPRESSION")
    OperationFailedException expressionNotAllowed(String name);

    @Message(id = 265, value = "PathManager not available on processes of type '%s'")
    IllegalStateException pathManagerNotAvailable(ProcessType processType);

    /**
     * Creates an exception indicating the {@code value} for the attribute, represented by the {@code name} parameter,
     * is not a valid multicast address.
     *
     * @param cause    the cause of the error.
     * @param value    the invalid value.
     * @param name     the name of the attribute.
     *
     * @return a {@link XMLStreamException} for the error.
     */
    @Message(id = 266, value = "Value %s for attribute %s is not a valid multicast address")
    OperationFailedException unknownMulticastAddress(@Cause UnknownHostException cause, String value, String name);

    @Message(id = 267, value="Path '%s' cannot be removed, since the following paths depend on it: %s")
    OperationFailedException cannotRemovePathWithDependencies(String pathName, Set<String> dependencies);

    @Message(id = 268, value = "Failed to rename temp file %s to %s")
    ConfigurationPersistenceException failedToRenameTempFile(@Cause Throwable cause, File temp, File file);


    @Message(id = 269, value = "Invalid locale format:  %s")
    String invalidLocaleString(String unparsed);

    @Message(id = 270, value = "<one or more transitive dependencies>")
    String transitiveDependencies();

    /**
     * Creates a message indicating the operation is cancelled.
     *
     * @return the message.
     */
    @Message(id = 271, value = "Operation cancelled")
    String operationCancelled();

    /**
     * Creates a message indicating the operation is cancelled asynchronously.
     *
     * @return a {@link CancellationException} for the error.
     */
    @Message(id = 272, value = "Operation cancelled asynchronously")
    OperationCancellationException operationCancelledAsynchronously();

    @Message(id = 273, value = "Stream was killed")
    IOException streamWasKilled();

    @Message(id = 274, value = "Stream was closed")
    IOException streamWasClosed();

    @Message(id = 275, value = "Cannot define both '%s' and '%s'")
    OperationFailedException cannotHaveBothParameters(String nameA, String name2);

    @Message(id = 276, value = "Failed to delete file %s")
    IllegalStateException couldNotDeleteFile(File file);

    @Message(id = 277, value = "An alias is already registered at location '%s'")
    IllegalArgumentException aliasAlreadyRegistered(String location);

    @Message(id = 278, value = "Expected an address under '%s', was '%s'")
    IllegalArgumentException badAliasConvertAddress(PathAddress aliasAddress, PathAddress actual);

    @Message(id = 279, value = "Alias target address not found: %s")
    IllegalArgumentException aliasTargetResourceRegistrationNotFound(PathAddress targetAddress);

    @Message(id = 280, value = "No operation called '%s' found for alias address '%s' which maps to '%s'")
    IllegalArgumentException aliasStepHandlerOperationNotFound(String name, PathAddress aliasAddress, PathAddress targetAddress);

    @Message(id = 281, value = "Resource registration is not an alias")
    IllegalStateException resourceRegistrationIsNotAnAlias();

    @Message(id = 282, value = "Model contains fields that are not known in definition, fields: %s, path: %s")
    RuntimeException modelFieldsNotKnown(Set<String> fields, PathAddress address);


    @Message(id = 283, value = "Could not marshal attribute as element: %s")
    UnsupportedOperationException couldNotMarshalAttributeAsElement(String attributeName);

    @Message(id = 284, value = "Could not marshal attribute as attribute: %s")
    UnsupportedOperationException couldNotMarshalAttributeAsAttribute(String attributeName);

    @Message(id = 285, value = "Operation %s invoked against multiple target addresses failed at address %s with failure description %s")
    String wildcardOperationFailedAtSingleAddress(String operation, PathAddress address, String failureMessage);

    @Message(id = 286, value = "Operation %s invoked against multiple target addresses failed at address %s. See the operation result for details.")
    String wildcardOperationFailedAtSingleAddressWithComplexFailure(String operation, PathAddress address);

    @Message(id = 287, value = "Operation %s invoked against multiple target addresses failed at addresses %s. See the operation result for details.")
    String wildcardOperationFailedAtMultipleAddresses(String operation, Set<PathAddress> addresses);

    @Message(id = 288, value = "One or more services were unable to start due to one or more indirect dependencies not being available.")
    String missingTransitiveDependencyProblem();

    @Message(id = Message.NONE, value = "Services that were unable to start:")
    String missingTransitiveDependents();

    @Message(id = Message.NONE, value = "Services that may be the cause:")
    String missingTransitiveDependencies();

    @Message(id = 289, value = "No operation entry called '%s' registered at '%s'")
    String noOperationEntry(String op, PathAddress pathAddress);

    @Message(id = 290, value = "No operation handler called '%s' registered at '%s'")
    String noOperationHandler(String op, PathAddress pathAddress);

    @Message(id = 291, value = "There is no registered path to resolve with path attribute '%s' and/or relative-to attribute '%s on: %s")
    IllegalStateException noPathToResolve(String pathAttributeName, String relativeToAttributeName, ModelNode model);

    @Message(id = 292, value = "Attributes do not support expressions in the target model version and this resource will need to be ignored on the target host.")
    String attributesDontSupportExpressions();

    @Message(id = 293, value = "Attributes are not understood in the target model version and this resource will need to be ignored on the target host.")
    String attributesAreNotUnderstoodAndMustBeIgnored();

    @Message(id = 294, value = "Transforming resource %s to core model version '%s' -- %s %s")
    String transformerLoggerCoreModelResourceTransformerAttributes(PathAddress pathAddress, ModelVersion modelVersion, String attributeNames, String message);

    @Message(id = 295, value = "Transforming operation %s at resource %s to core model version '%s' -- %s %s")
    String transformerLoggerCoreModelOperationTransformerAttributes(ModelNode op, PathAddress pathAddress, ModelVersion modelVersion, String attributeNames, String message);

    @Message(id = 296, value = "Transforming resource %s to subsystem '%s' model version '%s' -- %s %s")
    String transformerLoggerSubsystemModelResourceTransformerAttributes(PathAddress pathAddress, String subsystem, ModelVersion modelVersion, String attributeNames, String message);

    @Message(id = 297, value = "Transforming operation %s at resource %s to subsystem '%s' model version '%s' -- %s %s")
    String transformerLoggerSubsystemModelOperationTransformerAttributes(ModelNode op, PathAddress pathAddress, String subsystem, ModelVersion modelVersion, String attributeNames, String message);

    @Message(id = 298, value="Node contains an unresolved expression %s -- a resolved model is required")
    OperationFailedException illegalUnresolvedModel(String expression);

    //The 'details' attribute needs to list the rejected attributes and what was wrong with them, an example is message id 14898
    @Message(id = 299, value = "Transforming resource %s for host controller '%s' to core model version '%s' -- there were problems with some of the attributes and this resource will need to be ignored on that host. Details of the problems: %s")
    OperationFailedException rejectAttributesCoreModelResourceTransformer(PathAddress pathAddress, String legacyHostName, ModelVersion modelVersion, List<String> details);

    @Message(id = 300, value = "Transforming resource %s for host controller '%s' to subsystem '%s' model version '%s' --there were problems with some of the attributes and this resource will need to be ignored on that host. Details of problems: %s")
    OperationFailedException rejectAttributesSubsystemModelResourceTransformer(PathAddress pathAddress, String legacyHostName, String subsystem, ModelVersion modelVersion, List<String> details);

    @Message(id = 301, value = "The following attributes do not support expressions: %s")
    String attributesDoNotSupportExpressions(Set<String> attributeNames);

    /** The attribute name list fragment to include in the transformation logging messages */
    @Message(id = Message.NONE, value = "attributes %s")
    String attributeNames(Set<String> attributes);

    @Message(id = 302, value = "The following attributes are not understood in the target model version and this resource will need to be ignored on the target host: %s")
    String attributesAreNotUnderstoodAndMustBeIgnored(Set<String> attributeNames);

    @Message(id = 303, value = "Resource %s is rejected on the target host, and will need to be ignored on the host")
    String rejectedResourceResourceTransformation(PathAddress address);

    @Message(id = 304, value = "Operation %2$s at %1s is rejected on the target host and will need to be ignored on the host")
    String rejectResourceOperationTransformation(PathAddress address, ModelNode operation);

    /**
     * Creates an exception indicating that {@code discoveryOptionsName} must be declared
     * or the {@code hostName} and {@code portName} need to be provided.
     *
     * @param discoveryOptionsName the discovery-options element name.
     * @param hostName the host attribute name.
     * @param portName the port attribute name.
     * @param location the location of the error.
     *
     * @return a {@link XMLStreamException} for the error.
     */
    @Message(id = 305, value = "Unless the Host Controller is started with command line option %s and the %s " +
            "attribute is not set to %s, %s must be declared or the %s and the %s need to be provided.")
    XMLStreamException discoveryOptionsMustBeDeclared(String adminOnlyCmd, String policyAttribute, String fetchValue,
                                                      String discoveryOptionsName, String hostName, String portName,
                                                      @Param Location location);

    @Message(id = 306, value = "read only context")
    IllegalStateException readOnlyContext();

    @Message(id = 307, value = "We are trying to read data from the master host controller, which is currently busy executing another set of operations. This is a temporary situation, please retry")
    String cannotGetControllerLock();

    @Message(id = 308, value = "Cannot configure an interface to use 'any-ipv6-address' when system property java.net.preferIPv4Stack is true")
    StartException invalidAnyIPv6();

    @Message(id = 309, value = "Legacy extension '%s' is not supported on servers running this version. The extension " +
            "is only supported for use by hosts running a previous release in a mixed-version managed domain")
    String unsupportedLegacyExtension(String extensionName);

    @Message(id = 310, value = "Extension module %s not found")
    OperationFailedRuntimeException extensionModuleNotFound(@Cause ModuleNotFoundException cause, String module);

    @Message(id = 311, value = "Failed to load Extension module %s")
    RuntimeException extensionModuleLoadingFailure(@Cause ModuleLoadException cause, String module);

    @Message(id = 312, value = "no context to delegate with id: %s")
    IllegalStateException noContextToDelegateTo(int operationId);

    @Message(id = 313, value = "Unauthorized to execute operation '%s' for resource '%s' -- %s")
    UnauthorizedException unauthorized(String name, PathAddress address, ModelNode explanation);

    @Message(id = 314, value = "Users with multiple roles are not allowed")
    SecurityException illegalMultipleRoles();

    @Message(id = 315, value = "An unexpected number of AccountPrincipals %d have been found in the current Subject.")
    IllegalStateException unexpectedAccountPrincipalCount(int count);

    @Message(id = 316, value = "Different realms '%s' '%s' found in single Subject")
    IllegalStateException differentRealmsInSubject(String realmOne, String realmTwo);

    @Message(id = 317, value = "There is no handler called '%s'")
    IllegalStateException noHandlerCalled(String name);

    @Message(id = 318, value = "The operation context is not an AbstractOperationContext")
    OperationFailedException operationContextIsNotAbstractOperationContext();

    @Message(id = 319, value = "The handler is referenced by %s and so cannot be removed")
    IllegalStateException handlerIsReferencedBy(Set<PathAddress> references);

    @Message(id = 320, value = "The resolved file %s either does not exist or is a directory")
    IllegalStateException resolvedFileDoesNotExistOrIsDirectory(File file);

    @Message(id = 321, value = "Could not back up '%s' to '%s'")
    IllegalStateException couldNotBackUp(@Cause IOException cause, String absolutePath, String absolutePath1);

    @Message(id = 322, value = "Attempt was made to both remove and add a handler from a composite operation - update the handler instead")
    IllegalStateException attemptToBothRemoveAndAddHandlerUpdateInstead();

    @Message(id = 323, value = "Attempt was made to both add and remove a handler from a composite operation")
    IllegalStateException attemptToBothAddAndRemoveAndHandlerFromCompositeOperation();

    @Message(id = 324, value = "Attempt was made to both update and remove a handler from a composite operation")
    IllegalStateException attemptToBothUpdateAndRemoveHandlerFromCompositeOperation();

    @Message(id = 325, value = "Attempt was made to both remove and add a handler reference from a composite operation")
    IllegalStateException attemptToBothRemoveAndAddHandlerReferenceFromCompositeOperation();

    // This Message ID never made it to a Final release although it was close so may be referenced!

    //@Message(id = 326, value = "Unable to unmarshall Subject received for request.")
    //IOException unableToUnmarshallSubject(@Cause ClassNotFoundException e);

    @Message(id = 327, value = "Unknown role '%s'")
    IllegalArgumentException unknownRole(String roleName);

    @Message(id = 328, value = "Cannot remove standard role '%s'")
    IllegalStateException cannotRemoveStandardRole(String roleName);

    @Message(id = 329, value = "Unknown base role '%s'")
    IllegalArgumentException unknownBaseRole(String roleName);

    @Message(id = 330, value = "Role '%s' is already registered")
    IllegalStateException roleIsAlreadyRegistered(String roleName);

    @Message(id = 331, value = "Can only create child audit logger for main audit logger")
    IllegalStateException canOnlyCreateChildAuditLoggerForMainAuditLogger();

    @Message(id = 332, value = "Permission denied")
    String permissionDenied();

    @Message(id = 333, value = "Cannot add a Permission to a readonly PermissionCollection")
    SecurityException permissionCollectionIsReadOnly();

    @Message(id = 334, value = "Incompatible permission type %s")
    IllegalArgumentException incompatiblePermissionType(Class<?> clazz);

    @Message(id = 335, value = "Management resource '%s' not found")
    String managementResourceNotFoundMessage(PathAddress pathAddress);

    @Message(id = 336, value = "The following attributes are nillable in the current model but must be defined in the target model version: %s")
    String attributesMustBeDefined(Set<String> keySet);

    @Message(id = 337, value = "Unsupported Principal type '%X' received.")
    IOException unsupportedPrincipalType(byte type);

    @Message(id = 338, value = "Unsupported Principal parameter '%X' received parsing principal type '%X'.")
    IOException unsupportedPrincipalParameter(byte parameterType, byte principalType);

    @Message(id = 339, value = "The following attributes must be defined as %s in the current model: %s")
    String attributesMustBeDefinedAs(ModelNode value, Set<String> names);

    @Message(id = 340, value = "The following attributes must NOT be defined as %s in the current model: %s")
    String attributesMustNotBeDefinedAs(ModelNode value, Set<String> names);

    @Message(id = 341, value="A uri with bad syntax '%s' was passed for validation.")
    OperationFailedException badUriSyntax(String uri);

    @Message(id = 342, value = "Illegal value %d for operation header %s; value must be greater than zero")
    IllegalStateException invalidBlockingTimeout(long timeout, String headerName);

    @Message(id = 343, value = "The service container has been destabilized by a previous operation and further runtime updates cannot be processed. Restart is required.")
    String timeoutAwaitingInitialStability();

    @Message(id = 344, value = "Operation timed out awaiting service container stability")
    String timeoutExecutingOperation();

    @Message(id = 345, value = "Timeout after %d seconds waiting for existing service %s to be removed so a new instance can be installed.")
    IllegalStateException serviceInstallTimedOut(long timeout, ServiceName name);

    @LogMessage(level = Level.ERROR)
    @Message(id = 346, value = "Invalid value %s for property %s; must be a numeric value greater than zero. Default value of %d will be used.")
    void invalidDefaultBlockingTimeout(String sysPropValue, String sysPropName, long defaultUsed);

    @LogMessage(level = Level.DEBUG)
    @Message(id = 347, value = "Timeout after [%d] seconds waiting for initial service container stability before allowing runtime changes for operation '%s' at address '%s'. Operation will roll back; process restart is required.")
    void timeoutAwaitingInitialStability(long blockingTimeout, String name, PathAddress address);

    @LogMessage(level = Level.ERROR)
    @Message(id = 348, value = "Timeout after [%d] seconds waiting for service container stability. Operation will roll back. Step that first updated the service container was '%s' at address '%s'")
    void timeoutExecutingOperation(long blockingTimeout, String name, PathAddress address);

    @LogMessage(level = Level.ERROR)
    @Message(id = 349, value = "Timeout after [%d] seconds waiting for service container stability while finalizing an operation. Process must be restarted. Step that first updated the service container was '%s' at address '%s'")
    void timeoutCompletingOperation(long blockingTimeout, String name, PathAddress address);

    @LogMessage(level = Level.INFO)
    @Message(id = 350, value = "Execution of operation '%s' on remote process at address '%s' interrupted while awaiting initial response; remote process has been notified to cancel operation")
    void interruptedAwaitingInitialResponse(String operation, PathAddress proxyNodeAddress);

    @LogMessage(level = Level.INFO)
    @Message(id = 351, value = "Execution of operation '%s' on remote process at address '%s' interrupted while awaiting final response; remote process has been notified to terminate operation")
    void interruptedAwaitingFinalResponse(String operation, PathAddress proxyNodeAddress);

    @LogMessage(level = Level.INFO)
    @Message(id = 352, value = "Cancelling operation '%s' with id '%d' running on thread '%s'")
    void cancellingOperation(String operation, int id, String thread);

    @Message(id = 353, value = "No response handler for request %s")
    IOException responseHandlerNotFound(int id);

    @LogMessage(level = Level.INFO)
    @Message(id = 354, value = "Attempting reconnect to syslog handler '%s; after timeout of %d seconds")
    void attemptingReconnectToSyslog(String name, int timeout);

    @LogMessage(level = Level.INFO)
    @Message(id = 355, value = "Reconnecting to syslog handler '%s failed")
    void reconnectToSyslogFailed(String name, @Cause Throwable e);

    @LogMessage(level = WARN)
    @Message(id = 356, value = "Failed to emit notification %s")
    void failedToEmitNotification(Notification notification, @Cause Throwable cause);

    @Message(id = 357, value = "Notification of type %s is not described for the resource at the address %s")
    String notificationIsNotDescribed(String type, PathAddress source);

    @Message(id = 358, value = "The resource was added at the address %s.")
    String resourceWasAdded(PathAddress address);

    @Message(id = 359, value = "The resource was removed at the address %s.")
    String resourceWasRemoved(PathAddress address);

    @Message(id = 360, value = "The attribute %s value has been changed from %s to %s.")
    String attributeValueWritten(String attributeName, ModelNode currentValue, ModelNode newVal);

    @Message(id = 361, value = "Capabilities cannot be queried in stage '%s'; they are not available until stage '%s'.")
    IllegalStateException capabilitiesNotAvailable(OperationContext.Stage currentStage, OperationContext.Stage runtime);

    @Message(id = 362, value = "Capabilities required by resource '%s' are not available:")
    String requiredCapabilityMissing(String demandingAddress);

    @Message(id = 363, value = "Capability '%s' is already registered in context '%s'.")
    IllegalStateException capabilityAlreadyRegisteredInContext(String capability, String context);

    @Message(id = 364, value = "Capability '%s' is unknown.")
    IllegalStateException unknownCapability(String capability);

    @Message(id = 365, value = "Capability '%s' is unknown in context '%s'.")
    IllegalStateException unknownCapabilityInContext(String capability, String context);

    @Message(id = 366, value = "Capability '%s' does not expose a runtime API.")
    IllegalArgumentException capabilityDoesNotExposeRuntimeAPI(String capabilityName);

    @Message(id = 367, value = "Cannot remove capability '%s' as it is required by other capabilities:")
    String cannotRemoveRequiredCapability(String capability);

    @Message(id = 368, value = "Cannot remove capability '%s' from context '%s' as it is required by other capabilities:")
    String cannotRemoveRequiredCapabilityInContext(String capability, String context);

    @Message(id = 369, value = "Required capabilities are not available:")
    String requiredCapabilityMissing();

    @Message(id = NONE, value = "capability '%s' requires it for address '%s'")
    String requirementPointSimple(String capability, String requestingAddress);

    @Message(id = NONE, value = "capability '%s' requires it for attribute '%s' at address '%s'")
    String requirementPointFull(String capability, String attribute, String requestingAddress);

    @Message(id = NONE, value = "    %s")
    String formattedCapabilityName(String capability);

    @Message(id = NONE, value = "    %s in context '%s'")
    String formattedCapabilityId(String capability, String context);

    @Message(id = NONE, value = "; Possible registration points for this capability: %s")
    String possibleCapabilityProviderPoints(String providerPoints);

    @Message(id = NONE, value = "; There are no known registration points which can provide this capability.")
    String noKnownProviderPoints();

    @Message(id = 370, value="Incomplete expression: %s")
    OperationFailedException incompleteExpression(String expression);

    @Message(id = 371, value="The element '%s' is no longer supported, please use '%s' instead")
    XMLStreamException unsupportedElement(QName name, @Param Location location, String supportedElement);

    @Message(id = 372, value="List attribute '%s' contains duplicates, which are not allowed")
    String duplicateElementsInList(String name);

    @Message(id = 373, value="Deployment resource must be runtime only")
    IllegalArgumentException deploymentResourceMustBeRuntimeOnly();

    @Message(id = 374, value = "Unable to resolve expressions at this location.")
    OperationFailedException unableToResolveExpressions();

    @LogMessage(level = WARN)
    @Message(id = 375, value = "Update of the management operation audit log failed on the handler '%s' due to '%s'. Please make sure that the syslog server is running and reachable")
    void udpSyslogServerUnavailable(String name, String message);

    @Message(id = 376, value = "Unexpected attribute '%s' encountered. Valid attributes are: '%s'")
    XMLStreamException unexpectedAttribute(QName name, StringBuilder possibleAttributes, @Param Location location);

    @Message(id = 377, value = "Unexpected element '%s' encountered. Valid elements are: '%s'")
    XMLStreamException unexpectedElement(QName name, StringBuilder possible, @Param Location location);

    @Message(id = 378, value = "Attribute '%s' is not of type '%s', it is type '%s'")
    OperationFailedException attributeIsWrongType(String name, ModelType expectedType, ModelType providedType);

    @Message(id = 379, value = "System boot is in process; execution of remote management operations is not currently available")
    String managementUnavailableDuringBoot();

    @Message(id = 380, value="Attribute '%s' needs to be set or passed before attribute '%s' can be correctly set")
    OperationFailedException requiredAttributeNotSet(String required, String name);

    @Message(id = 381, value="Illegal permission name '%s'")
    IllegalArgumentException illegalPermissionName(String name);

    @Message(id = 382, value="Illegal permission actions '%s'")
    IllegalArgumentException illegalPermissionActions(String actions);

    @Message(id = 383, value = "No operation is defined %s")
    String noOperationDefined(final ModelNode operation);

    @Message(id = 384, value = "The call to registerHostCapable() should happen before registering models or transformers for the '%s' subsystem.")
    IllegalStateException registerHostCapableMustHappenFirst(String name);

    @Message(id = 385, value = "An attempt was made to register the non-host capable subsystem '%s' from extension module '%s' in the host model.")
    IllegalStateException nonHostCapableSubsystemInHostModel(String subsystemName, String extensionModuleName);

    @Message(id = 386, value = "The host controller info can only be accessed after the model stage on boot")
    OperationFailedException onlyAccessHostControllerInfoInRuntimeStage();

    @Message(id = 387, value="Illegal path address '%s' , it is not in a correct CLI format")
    IllegalArgumentException illegalCLIStylePathAddress(String pathAddress);

    @Message(id = 388, value = "Could not create empty configuration file %s")
    IllegalStateException cannotCreateEmptyConfig(String absolutePath, @Cause IOException cause);

    @Message(id = 389, value = "Could not create an empty configuration at file %s as there is an existing non-empty configuration there")
    IllegalStateException rejectEmptyConfig(String absolutePath);

    @Message(id = 390, value = "An invalid key '%s' has been supplied for parameter '%s'")
    OperationFailedException invalidKeyForObjectType(String key, String parameter);

    @Message(id = 391, value = "Could not resolve attribute expression: '%s', invalid index '%d'")
    OperationFailedException couldNotResolveExpressionIndex(String attributeExpression, int index);

    @Message(id = 392, value = "Could not resolve attribute expression: '%s', type is not a list")
    OperationFailedException couldNotResolveExpressionList(String attributeExpression);

    @Message(id = 393, value = "Could not resolve attribute expression: '%s'")
    OperationFailedException couldNotResolveExpression(String attributeExpression);

    @Message(id = 394, value = "Capability '%s' does not provide services of type '%s'")
    IllegalArgumentException invalidCapabilityServiceType(String capabilityName, Class<?> serviceType);

    @LogMessage(level = Level.INFO)
    @Message(id = 395, value = "Operation %s against the resource at address %s is deprecated, and it might be removed in " +
            "future version. See the the output of the read-operation-description operation" +
            "to learn more about the deprecation.")
    void operationDeprecated(String name, String address);

    @Message(id = 396, value = "Resource %s is discarded on the target host %s")
    String discardedResourceTransformation(PathAddress address, String host);

    @Message(id = 397, value = "Indexed child resources can only be registered if the parent resource supports ordered children. The parent of '%s' is not indexed")
    IllegalStateException indexedChildResourceRegistrationNotAvailable(PathElement element);

    @Message(id = 398, value = "An attempt was made to rename the resource found at %s to %s. However, '%s' is one of the resource types defined to be ordered on the parent resource %s")
    OperationFailedRuntimeException orderedChildTypeRenamed(PathAddress read, PathAddress transformed, String type, Set<String> parentOrderedChildren);

    @Message(id = 399, value = "The capability '%s' required by capability '%s' in context '%s' is available in one or " +
            "more socket binding groups, but not all socket binding capabilities required by '%s' can be resolved from a " +
            "single socket binding group, so this configuration is invalid")
    String inconsistentCapabilityContexts(String requiredName, String dependentName, String dependentContext, String dependentContextAgain);

    @LogMessage(level = Level.ERROR)
    @Message(id = 400, value = "Capability '%s' in context '%s' associated with resource '%s' requires capability '%s'. " +
            "It is available in one or more socket binding groups, but not all socket binding capabilities required by " +
            "'%s' can be resolved from a single socket binding group, so this configuration is invalid")
    void inconsistentCapabilityContexts(String dependentName, String dependentContext, String address, String requiredName, String dependentContextAgain);

    @Message(id = 401, value = "Couldn't build the report")
    RuntimeException failedToBuildReport(@Cause Throwable t);

    @Message(id = 402, value = "Subsystems %s provided by legacy extension '%s' are not supported on servers running this version. " +
            "Both the subsystem and the extension must be removed or migrated before the server will function.")
    @LogMessage(level = ERROR)
    void removeUnsupportedLegacyExtension(List<String> subsystemNames, String extensionName);

    @Message(id = 403, value = "Unexpected failure during execution of the following operation(s): %s")
    @LogMessage(level = ERROR)
    void unexpectedOperationExecutionException(@Cause Throwable t, List<ModelNode> controllerOperations);

    @Message(id = 404, value = "Unexpected exception during execution: %s")
    String unexpectedOperationExecutionFailureDescription(RuntimeException e);

    @LogMessage(level = Level.WARN)
    @Message(id = 405, value = "Couldn't find a transformer to %s, falling back to %s")
    void couldNotFindTransformerRegistryFallingBack(ModelVersion currentVersion, ModelVersion fallbackVersion);

    /**
     * Creates an exception indicating that an attribute could not be converted to the type required by a query select
     *
     * @param attribute the name of the attribute
     * @param type the required type
     */
    @Message(id = 406, value = "Could not convert the attribute '%s' to a %s")
    OperationFailedException selectFailedCouldNotConvertAttributeToType(String attribute, ModelType type);

    @LogMessage(level = Level.ERROR)
    @Message(id = 407, value = "Failed sending completed response %s for %d")
    void failedSendingCompletedResponse(@Cause Throwable cause, ModelNode response, int operationId);

    @LogMessage(level = Level.ERROR)
    @Message(id = 408, value = "Failed sending failure response %s for %d")
    void failedSendingFailedResponse(@Cause Throwable cause, ModelNode response, int operationId);

    @Message(id = 409, value = "Execution of operation '%s' on remote process at address '%s' timed out after %d ms while awaiting initial response; remote process has been notified to terminate operation")
    String proxiedOperationTimedOut(String operation, PathAddress target, long timeout);

    @LogMessage(level = Level.INFO)
    @Message(id = 410, value = "Execution of operation '%s' on remote process at address '%s' timed out after %d ms while awaiting final response; remote process has been notified to terminate operation")
    void timeoutAwaitingFinalResponse(String operation, PathAddress proxyNodeAddress, long timeout);

    @LogMessage(level = Level.WARN)
    @Message(id = 411, value = "Failed to parse element '%s', ingoring ...")
    void failedToParseElementLenient(@Cause XMLStreamException e, String elementName);

<<<<<<< HEAD
    @Message(id = 412, value = "The deprecated parameter %s has been set in addition to the current parameter %s but with different values")
    OperationFailedException deprecatedAndCurrentParameterMismatch(String deprecated, String current);

=======
    @Message(id = 412, value = "Required services that are not installed:")
    String missingRequiredServices();
>>>>>>> 8f9877c6
}<|MERGE_RESOLUTION|>--- conflicted
+++ resolved
@@ -3396,12 +3396,10 @@
     @Message(id = 411, value = "Failed to parse element '%s', ingoring ...")
     void failedToParseElementLenient(@Cause XMLStreamException e, String elementName);
 
-<<<<<<< HEAD
-    @Message(id = 412, value = "The deprecated parameter %s has been set in addition to the current parameter %s but with different values")
-    OperationFailedException deprecatedAndCurrentParameterMismatch(String deprecated, String current);
-
-=======
     @Message(id = 412, value = "Required services that are not installed:")
     String missingRequiredServices();
->>>>>>> 8f9877c6
+
+    @Message(id = 413, value = "The deprecated parameter %s has been set in addition to the current parameter %s but with different values")
+    OperationFailedException deprecatedAndCurrentParameterMismatch(String deprecated, String current);
+
 }