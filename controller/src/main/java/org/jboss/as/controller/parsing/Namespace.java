--- conflicted
+++ resolved
@@ -68,20 +68,14 @@
 
     DOMAIN_4_0(4, "urn:jboss:domain:4.0"),
 
-<<<<<<< HEAD
+    DOMAIN_4_1(4, "urn:jboss:domain:4.1"),
+
     DOMAIN_5_0(5, "urn:jboss:domain:5.0");
-=======
-    DOMAIN_4_1(4, "urn:jboss:domain:4.1");
->>>>>>> 12479c22
 
     /**
      * The current namespace version.
      */
-<<<<<<< HEAD
     public static final Namespace CURRENT = DOMAIN_5_0;
-=======
-    public static final Namespace CURRENT = DOMAIN_4_1;
->>>>>>> 12479c22
 
     public static final Namespace[] ALL_NAMESPACES = domainValues();
 
