--- conflicted
+++ resolved
@@ -46,15 +46,9 @@
         <module name="org.jboss.dmr"/>
         <module name="org.jboss.logging"/>
         <module name="org.jboss.modules"/>
-<<<<<<< HEAD
         <module name="org.jboss.xnio"/>
         <module name="org.wildfly.common" />
         <module name="org.wildfly.security.elytron-web.undertow-server" />
-=======
-        <module name="org.jboss.sasl"/>
-        <module name="org.jboss.xnio"/>
-        <module name="org.wildfly.common"/>
->>>>>>> 31597247
         <module name="javax.api"/>
     </dependencies>
 
