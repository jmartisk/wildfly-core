/*
 * JBoss, Home of Professional Open Source.
 * Copyright 2011, Red Hat, Inc., and individual contributors
 * as indicated by the @author tags. See the copyright.txt file in the
 * distribution for a full listing of individual contributors.
 *
 * This is free software; you can redistribute it and/or modify it
 * under the terms of the GNU Lesser General Public License as
 * published by the Free Software Foundation; either version 2.1 of
 * the License, or (at your option) any later version.
 *
 * This software is distributed in the hope that it will be useful,
 * but WITHOUT ANY WARRANTY; without even the implied warranty of
 * MERCHANTABILITY or FITNESS FOR A PARTICULAR PURPOSE. See the GNU
 * Lesser General Public License for more details.
 *
 * You should have received a copy of the GNU Lesser General Public
 * License along with this software; if not, write to the Free
 * Software Foundation, Inc., 51 Franklin St, Fifth Floor, Boston, MA
 * 02110-1301 USA, or see the FSF site: http://www.fsf.org.
 */

package org.jboss.as.host.controller.logging;

import static org.jboss.logging.Logger.Level.WARN;

import java.io.File;
import java.io.IOException;
import java.net.URI;
import java.net.URL;
import java.nio.file.Path;
import java.util.Set;

import javax.security.sasl.SaslException;
import javax.xml.stream.Location;
import javax.xml.stream.XMLStreamException;

import org.jboss.as.controller.OperationFailedException;
import org.jboss.as.controller.PathAddress;
import org.jboss.as.controller.RunningMode;
import org.jboss.as.controller.client.helpers.domain.ServerStatus;
import org.jboss.as.host.controller.discovery.DiscoveryOption;
import org.jboss.as.host.controller.model.host.AdminOnlyDomainConfigPolicy;
import org.jboss.as.host.controller.model.jvm.JvmType;
import org.jboss.as.protocol.mgmt.RequestProcessingException;
import org.jboss.as.server.ServerState;
import org.jboss.dmr.ModelNode;
import org.jboss.logging.BasicLogger;
import org.jboss.logging.Logger;
import org.jboss.logging.Logger.Level;
import org.jboss.logging.annotations.Cause;
import org.jboss.logging.annotations.LogMessage;
import org.jboss.logging.annotations.Message;
import org.jboss.logging.annotations.MessageLogger;
import org.jboss.logging.annotations.Param;
import org.jboss.remoting3.Channel;

/**
 * @author <a href="mailto:jperkins@redhat.com">James R. Perkins</a>
 * @author <a href="mailto:david.lloyd@redhat.com">David M. Lloyd</a>
 */
@MessageLogger(projectCode = "WFLYHC", length = 4)
public interface HostControllerLogger extends BasicLogger {

    /**
     * A logger with a category of {@code org.jboss.as.host.controller}.
     * <strong>Usage:</strong> Use this in code related to Host Controller functionality, except
     * for areas described in the documentation of {@link #DOMAIN_LOGGER}.
     */
    HostControllerLogger ROOT_LOGGER = Logger.getMessageLogger(HostControllerLogger.class, "org.jboss.as.host.controller");

    /**
     * A logger with a category of {@code org.jboss.as.domain.controller}.
     * <strong>Usage:</strong> Use this in OSH code related to the resources persisted in domain.xml, or
     * in code specific to the function of the master Host Controller, e.g. the registration/deregistration
     * of slave Host Contollers.
     */
    HostControllerLogger DOMAIN_LOGGER = Logger.getMessageLogger(HostControllerLogger.class, "org.jboss.as.domain.controller");

    /**
     * Logs a warning message indicating the remote domain controller could not connect.
     *
     * @param uri         the URI to which the connection attempt was made
     * @param cause       the cause
     */
    @LogMessage(level = Level.WARN)
    @Message(id = 1, value = "Could not connect to remote domain controller %s -- %s")
    void cannotConnect(URI uri, Exception cause);

    /**
     * Logs an error message indicating this host is a slave and cannot connect to the master host controller.
     *
     * @param e the cause of the error.
     */
    @LogMessage(level = Level.ERROR)
    @Message(id = 2, value = "Could not connect to master. Aborting. Error was: %s")
    void cannotConnectToMaster(Exception e);

    /**
     * Logs an informational message indicating the creation of HTTP management server using the network interface.
     *
     * @param interfaceName the interface name.
     * @param port          the port number.
     * @param securePort    the secure port number.
     */
    @LogMessage(level = Level.INFO)
    @Message(id = 3, value = "Creating http management service using network interface (%s) port (%d) securePort (%d)")
    void creatingHttpManagementService(String interfaceName, int port, int securePort);

    /**
     * Logs a warning message indicating an error retrieving domain model from the remote domain controller.
     *
     * @param hostName     the name of the host.
     * @param port         the port number.
     * @param errorMessage the error message.
     */
    @LogMessage(level = Level.WARN)
    @Message(id = 4, value = "Error retrieving domain model from remote domain controller %s:%d: %s")
    void errorRetrievingDomainModel(String hostName, int port, String errorMessage);

    /**
     * Logs a warning message indicating the existing server is already defined with a different state.
     *
     * @param serverName the name of the server.
     * @param state      the current state.
     */
    @LogMessage(level = Level.WARN)
    @Message(id = 5, value = "Existing server [%s] with status: %s")
    void existingServerWithState(String serverName, ServerStatus state);

    /**
     * Logs an error message indicating a failure to create a server process.
     *
     * @param cause      the cause of the error.
     * @param serverName the server name that failed.
     */
    @LogMessage(level = Level.ERROR)
    @Message(id = 6, value = "Failed to create server process %s")
    void failedToCreateServerProcess(@Cause Throwable cause, String serverName);

    /**
     * Logs an error message indicating a failure to send a reconnect message to the server.
     *
     * @param cause      the cause of the error.
     * @param serverName the server name.
     */
    @LogMessage(level = Level.ERROR)
    @Message(id = 7, value = "Failed to send reconnect message to server %s")
    void failedToSendReconnect(@Cause Throwable cause, String serverName);

    /**
     * Logs an error message indicating a failure to start the server, represented by the {@code serverName} parameter.
     *
     * @param cause      the cause of the error.
     * @param serverName the name of the server.
     */
    @LogMessage(level = Level.ERROR)
    @Message(id = 8, value = "Failed to start server (%s)")
    void failedToStartServer(@Cause Throwable cause, String serverName);

    /**
     * Logs an error message indicating a failure to stop the server, represented by the {@code serverName} parameter.
     *
     * @param cause      the cause of the error.
     * @param serverName the name of the server.
     */
    @LogMessage(level = Level.ERROR)
    @Message(id = 9, value = "Failed to stop server (%s)")
    void failedToStopServer(@Cause Throwable cause, String serverName);

    /**
     * Logs a warning message indicating graceful shutdown of servers is not supported.
     *
     * @param serverName the name fo the server.
     */
    @LogMessage(level = Level.WARN)
    @Message(id = 10, value = "Graceful shutdown of server %s was requested but is not presently supported. Falling back to rapid shutdown.")
    void gracefulShutdownNotSupported(String serverName);

    /**
     * Logs a warning message indicating {@literal <permgen>} is being ignored.
     *
     * @param type the jvm type.
     * @param jvm  the jvm.
     */
    @LogMessage(level = Level.WARN)
    @Message(id = 11, value = "Ignoring <permgen> for jvm '%s' type jvm: %s")
    void ignoringPermGen(JvmType type, String jvm);

    /**
     * Logs an error message indicating this host had no domain controller configuration and cannot start if not in
     * {@link org.jboss.as.controller.RunningMode#ADMIN_ONLY} mode.
     */
    @LogMessage(level = Level.ERROR)
    @Message(id = 12, value = "No <domain-controller> configuration was provided and the current running mode ('%s') " +
            "requires access to the Domain Controller host. Startup will be aborted. Use the %s command line argument " +
            "to start in %s mode if you need to start without a domain controller connection and then use the management " +
            "tools to configure one.")
    void noDomainControllerConfigurationProvided(RunningMode currentRunningMode, String adminOnlyCmdLineArg, RunningMode validRunningMode);

    /**
     * Logs a warning message indicating no security realm was defined for the HTTP management service. All access will
     * be unrestricted.
     */
    @LogMessage(level = Level.WARN)
    @Message(id = 13, value = "No security realm defined for http management service, all access will be unrestricted.")
    void noSecurityRealmDefined();

    /**
     * Logs an error message indicating no server with the server name is available.
     *
     * @param serverName the name of the server.
     */
    @LogMessage(level = Level.ERROR)
    @Message(id = 14, value = "No server called %s available")
    void noServerAvailable(String serverName);

    /**
     * Logs an error message indicating the connection to the remote host controller closed.
     */
    @LogMessage(level = Level.WARN)
    @Message(id = 15, value = "Connection to remote host-controller closed. Trying to reconnect.")
    void lostRemoteDomainConnection();

    /**
     * Logs a warning message indicating the option for the jvm was already set and is being ignored.
     *
     * @param option  the option.
     * @param jvm     the jvm.
     * @param element the schema element.
     */
    @LogMessage(level = Level.WARN)
    @Message(id = 16, value = "Ignoring <option value=\"%s\" for jvm '%s' since '%s' was set")
    void optionAlreadySet(String option, String jvm, String element);

    /**
     * Logs an informational message indicating a reconnection to master.
     */
//    @LogMessage(level = Level.INFO)
//    @Message(id = 17, value = "Reconnected to master")
//    void reconnectedToMaster();

    /**
     * Logs an informational message indicating the server is being reconnected.
     *
     * @param serverName the name of the server.
     */
    @LogMessage(level = Level.INFO)
    @Message(id = 18, value = "Reconnecting server %s")
    void reconnectingServer(String serverName);

    /**
     * Logs an informational message indicating the host has been registered as a remote slave.
     *
     * @param hostName the host name
     * @param productName the product name
     */
    @LogMessage(level = Level.INFO)
    @Message(id = 19, value = "Registered remote slave host \"%s\", %s")
    void registeredRemoteSlaveHost(String hostName, String productName);

    /**
     * Logs an informational message indicating the server, represented by the {@code name} parameter, is being
     * registered.
     *
     * @param name the name of the server.
     */
    @LogMessage(level = Level.INFO)
    @Message(id = 20, value = "Registering server %s")
    void registeringServer(String name);

    /**
     * Logs an informational message indicating the server, represented by the {@code name} parameter, was registered
     * using the connection represented by the {@code channel} parameter.
     *
     * @param name    the name of the server.
     * @param channel the channel used to register the connection.
     */
    @LogMessage(level = Level.INFO)
    @Message(id = 21, value = "Server [%s] connected using connection [%s]")
    void serverConnected(String name, Channel channel);

    /**
     * Logs a warning message indicating graceful shutdown of management request handling of slave HC to master HC
     * communication did not complete.
     *
     * @param cause the cause of the error.
     */
    @LogMessage(level = Level.WARN)
    @Message(id = 22, value = "Graceful shutdown of the handler used for messages from other Host Controllers did not cleanly complete but shutdown of the underlying communication channel is proceeding")
    void serviceShutdownIncomplete(@Cause Throwable cause);

    /**
     * Logs an informational message indicating the server is starting.
     *
     * @param serverName the name of the server that is starting.
     */
    @LogMessage(level = Level.INFO)
    @Message(id = 23, value = "Starting server %s")
    void startingServer(String serverName);

    /**
     * Logs an informational message indicating the server is stopping.
     *
     * @param serverName the name of the server.
     */
    @LogMessage(level = Level.INFO)
    @Message(id = 24, value = "Stopping server %s")
    void stoppingServer(String serverName);

    /**
     * Logs a warning message indicating the server is not in the expected state.
     *
     * @param serverName the name of the server.
     * @param expected   the expected state.
     * @param current    the current state.
     */
    @LogMessage(level = Level.WARN)
    @Message(id = 25, value = "Server %s is not in the expected %s state: %s")
    void unexpectedServerState(String serverName, ServerState expected, ServerState current);

    /**
     * Logs an informational message indicating the host has been unregistered as a remote slave.
     *
     * @param host the host.
     */
    @LogMessage(level = Level.INFO)
    @Message(id = 26, value = "Unregistered remote slave host \"%s\"")
    void unregisteredRemoteSlaveHost(String host);

    /**
     * Logs an informational message indicating the server, represented by the {@code name} parameter, is being
     * unregistered.
     *
     * @param name the name of the server.
     */
    @LogMessage(level = Level.INFO)
    @Message(id = 27, value = "Unregistering server %s")
    void unregisteringServer(String name);

    /**
     * Informal log message indicating the local host registered at the remote domain controller.
     */
    @LogMessage(level = Level.INFO)
    @Message(id = 28, value =  "Registered at domain controller")
    void registeredAtRemoteHostController();

    /**
     * Informal log message indicating the local host unregistered at the remote domain controller.
     */
    @LogMessage(level = Level.INFO)
    @Message(id = 29, value =  "Unregistered at domain controller")
    void unregisteredAtRemoteHostController();

    @LogMessage(level = Level.WARN)
    @Message(id = 30, value = "Connection to remote host \"%s\" closed unexpectedly")
    void lostConnectionToRemoteHost(String hostId);

    @LogMessage(level = Level.WARN)
    @Message(id = 31, value = "Cannot load the domain model using using --backup")
    void invalidRemoteBackupPersisterState();

    @LogMessage(level = Level.WARN)
    @Message(id = 32, value = "Cannot store the domain model using using --cached-dc")
    void invalidCachedPersisterState();

    @LogMessage(level = Level.ERROR)
    @Message(id = 33, value = "Caught exception during boot")
    void caughtExceptionDuringBoot(@Cause Exception e);

    @Message(id = 34, value = "Host Controller boot has failed in an unrecoverable manner; exiting. See previous messages for details.")
    String unsuccessfulBoot();

    @LogMessage(level = Level.ERROR)
    @Message(id = 35, value = "Installation of the domain-wide configuration has failed. Because the running mode of this Host Controller is ADMIN_ONLY boot has been allowed to proceed. If ADMIN_ONLY mode were not in effect the process would be terminated due to a critical boot failure.")
    void reportAdminOnlyDomainXmlFailure();

    /**
     * Logs a warning message indicating graceful shutdown of management request handling of slave HC to master HC
     * communication did not complete within the given timeout period.
     *
     * @param timeout the timeout, in ms.
     */
    @LogMessage(level = Level.WARN)
    @Message(id = 36, value = "Graceful shutdown of the handler used for messages from other Host Controllers did not complete within [%d] ms but shutdown of the underlying communication channel is proceeding")
    void gracefulManagementChannelHandlerShutdownTimedOut(int timeout);

    @LogMessage(level = Level.INFO)
    @Message(id = 37, value="The master host controller has been restarted. Re-registering this slave host controller with the new master.")
    void masterHostControllerChanged();

    @LogMessage(level = Level.WARN)
    @Message(id = 38, value="The master host controller could not be reached in the last [%d] milliseconds. Re-connecting.")
    void masterHostControllerUnreachable(long timeout);

    @LogMessage(level = Level.INFO)
    @Message(id = 39, value="The slave host controller \"%s\" has been restarted or is attempting to reconnect. Unregistering the current connection to this slave.")
    void slaveHostControllerChanged(String hostName);

    @LogMessage(level = Level.WARN)
    @Message(id = 40, value="The slave host controller \"%s\"  could not be reached in the last [%d] milliseconds. Unregistering.")
    void slaveHostControllerUnreachable(String hostName, long timeout);


    /**
     * A message indicating an argument was expected for the option.
     *
     *
     * @param option the option that expects the argument.
     * @param usageNote the output of method {@link #usageNote(String)}
     * @return the message.
     */
    @Message(id = 41, value = "Argument expected for option %s. %s")
    String argumentExpected(String option, String usageNote);

    /**
     * Creates an exception indicating an attempt was made to set the {@code attributeToSet} when the {@code
     * attributeAlreadySet} was already set.
     *
     * @param attributeToSet      the attribute to set.
     * @param attributeAlreadySet the attribute was already set.
     *
     * @return an {@link IllegalArgumentException} for the error.
     */
    @Message(id = 42, value = "Attempting to set '%s' when '%s' was already set")
    IllegalArgumentException attemptingToSet(String attributeToSet, String attributeAlreadySet);

    /**
     * Creates an exception indicating an inability to connect due to authentication failures.
     *
     * @param cause the cause of the error.
     *
     * @return an {@link IllegalStateException} for the error.
     */
    @Message(id = 43, value = "Unable to connect due to authentication failure.")
    IllegalStateException authenticationFailureUnableToConnect(@Cause Throwable cause);

    /**
     * Creates an exception indicating the remote file repository cannot be accessed from the master domain controller.
     *
     * @return an {@link IllegalStateException} for the error.
     */
    @Message(id = 44, value = "Cannot access a remote file repository from the master domain controller")
    IllegalStateException cannotAccessRemoteFileRepository();

    /**
     * Creates an exception indicating the inability to create a local directory.
     *
     * @param path the directory that failed to create.
     *
     * @return an {@link IOException} for the error.
     */
    @Message(id = 45, value = "Unable to create local directory: %s")
    IOException cannotCreateLocalDirectory(File path);

    /**
     * Creates an exception indicating the default address cannot be obtained for communicating with the
     * ProcessController.
     *
     * @param cause          the cause of the error.
     * @param defaultAddress the default address.
     * @param option         the option.
     *
     * @return a {@link RuntimeException} for the error.
     */
    @Message(id = 46, value = "Cannot obtain a valid default address for communicating with " +
            "the ProcessController using either %s or InetAddress.getLocalHost(). Please check your system's " +
            "network configuration or use the %s command line switch to configure a valid address")
    RuntimeException cannotObtainValidDefaultAddress(@Cause Throwable cause, String defaultAddress, String option);

    /**
     * A message indicating the server, represented by the {@code serverName} parameter, cannot restart as it is not
     * currently started.
     *
     * @param serverName the name of the server.
     * @param status     the status of the server.
     *
     * @return the message.
     */
    @Message(id = 47, value = "Cannot restart server %s as it is not currently started; it is %s")
    String cannotRestartServer(String serverName, ServerStatus status);

    /**
     * A message indicating the servers cannot start when the host controller is running in the mode represented by the
     * {@code mode} parameter.
     *
     * @param mode the running mode.
     *
     * @return the message.
     */
    @Message(id = 48, value = "Cannot start servers when the Host Controller running mode is %s")
    String cannotStartServersInvalidMode(RunningMode mode);

    /**
     * Creates an exception indicating the close should be managed by the service.
     *
     * @return an {@link UnsupportedOperationException} for the error.
     */
    @Message(id = 49, value = "Close should be managed by the service")
    UnsupportedOperationException closeShouldBeManagedByService();

    /**
     * Creates an exception indicating the configuration persister for the domain model is already initialized.
     *
     * @return an {@link IllegalStateException} for the error.
     */
    @Message(id = 50, value = "Configuration persister for domain model is already initialized")
    IllegalStateException configurationPersisterAlreadyInitialized();

    /**
     * Creates an exception indicating an interruption while trying to connect to master.
     *
     * @return an {@link IllegalStateException} for the error.
     */
    @Message(id = 51, value = "Interrupted while trying to connect to master")
    IllegalStateException connectionToMasterInterrupted();

    /**
     * Creates an exception indicating the connection to master could not be completed within the number of retries and
     * timeout.
     *
     * @param cause   the cause of the error.
     * @param retries the number of retries.
     * @param timeout the timeout in milliseconds..
     *
     * @return an {@link IllegalStateException} for the error.
     */
    @Message(id = 52, value = "Could not connect to master in %d attempts within %s ms")
    IllegalStateException connectionToMasterTimeout(@Cause Throwable cause, int retries, long timeout);

    /**
     * Creates an exception indicating the server inventory could bot bre retrieved in the time.
     *
     * @param time     the time.
     * @param timeUnit the time unit.
     *
     * @return a {@link RuntimeException} for the error.
     */
    @Message(id = 53, value = "Could not get the server inventory in %d %s")
    RuntimeException couldNotGetServerInventory(long time, String timeUnit);

    /**
     * Creates an exception indicating the entire file was not read.
     *
     * @param missing the missing length.
     *
     * @return an {@link IOException} for the error.
     */
    @Message(id = 54, value = "Did not read the entire file. Missing: %d")
    IOException didNotReadEntireFile(long missing);

    /**
     * Creates an exception indicating there was an error closing down the host.
     *
     * @param cause the cause of the host.
     *
     * @return a {@link RuntimeException} for the error.
     */
    @Message(id = 55, value = "Error closing down host")
    RuntimeException errorClosingDownHost(@Cause Throwable cause);

    /**
     * A message indicating a failure to retrieve the profile operations from the domain controller.
     *
     * @return the message.
     */
    @Message(id = 56, value = "Failed to retrieve profile operations from domain controller")
    String failedProfileOperationsRetrieval();

    /**
     * Creates an exception indicating a failure to get the file from a remote repository.
     *
     * @param cause the cause of the error.
     *
     * @return a {@link RuntimeException} for the error.
     */
    @Message(id = 57, value = "Failed to get file from remote repository")
    RuntimeException failedToGetFileFromRemoteRepository(@Cause Throwable cause);

    /**
     * A message indicating a failure to get the server status.
     *
     * @return the message.
     */
    @Message(id = 58, value = "Failed to get server status")
    String failedToGetServerStatus();

    /**
     * A message indicating a failure to read the authentication key.
     *
     * @param cause the cause of the error.
     *
     * @return the message.
     */
    @Message(id = 59, value = "Failed to read authentication key: %s")
    String failedToReadAuthenticationKey(Throwable cause);

    /**
     * Creates an exception indicating there is already a connection for the host.
     *
     * @param hostName the name of the host.
     *
     * @return an {@link IllegalArgumentException} for the error.
     */
    @Message(id = 60, value = "Already have a connection for host %s")
    IllegalArgumentException hostNameAlreadyConnected(String hostName);

    /**
     * Creates an exception indicating the information provided could be not used to generate a hash.
     *
     * @return an {@link SaslException} for the error.
     */
    @Message(id = 61, value = "Insufficient information to generate hash.")
    SaslException insufficientInformationToGenerateHash();

    /**
     * A message indicating the option is invalid.
     *
     *
     * @param option the invalid option.
     * @param usageNote the output of method {@link #usageNote(String)}
     *
     * @return the message.
     */
    @Message(id = 62, value = "Invalid option '%s'. %s")
    String invalidOption(String option, String usageNote);

    /**
     * Creates an exception indicating an invalid root id.
     *
     * @param rootId the invalid root id.
     *
     * @return a {@link RequestProcessingException} for the error.
     */
    @Message(id = 63, value = "Invalid root id [%d]")
    RequestProcessingException invalidRootId(int rootId);

    /**
     * A message indicating the value is invalid.
     *
     *
     * @param name  the name of the option.
     * @param type  the type for the value.
     * @param value the value.
     * @param usageNote the output of method {@link #usageNote(String)}
     * @return the message.
     */
    @Message(id = 64, value = "Value for %s is not an %s -- %s. %s")
    String invalidValue(String name, String type, Object value, String usageNote);

    /**
     * Creates an exception indicating invocations of the operation, represented by the {@code name} parameter, after
     * HostController boot are not allowed.
     *
     * @param name the name of the operation.
     *
     * @return an {@link IllegalStateException} for the error.
     */
    @Message(id = 65, value = "Invocations of %s after HostController boot are not allowed")
    IllegalStateException invocationNotAllowedAfterBoot(String name);

    /**
     * Creates an exception indicating invocations of the operation after HostController boot are not allowed.
     *
     * @param operation the operation.
     *
     * @return an {@link IllegalStateException} for the error.
     */
    String invocationNotAllowedAfterBoot(ModelNode operation);

    /**
     * A message indicating the provided for the option is malformed.
     *
     *
     * @param option the option.
     * @param usageNote the output of method {@link #usageNote(String)}
     * @return the message.
     */
    @Message(id = 66, value = "Malformed URL provided for option %s. %s")
    String malformedUrl(String option, String usageNote);

    /**
     * Creates an exception indicating the need to call the method, represented by the {@code methodName} parameter,
     * before checking the slave status.
     *
     * @param methodName the name of the method to invoke.
     *
     * @return an {@link IllegalStateException} for the error.
     */
    @Message(id = 67, value = "Must call %s before checking for slave status")
    IllegalStateException mustInvokeBeforeCheckingSlaveStatus(String methodName);

    /**
     * Creates an exception indicating the need to call the method, represented by the {@code methodName} parameter,
     * before persisting the domain model.
     *
     * @param methodName the name of the method to invoke.
     *
     * @return an {@link IllegalStateException} for the error.
     */
    @Message(id = 68, value = "Must call %s before persisting the domain model")
    IllegalStateException mustInvokeBeforePersisting(String methodName);

    /**
     * Creates an exception indicating there is no channel for the host.
     *
     * @param hostName the name of the host.
     *
     * @return an {@link IllegalArgumentException} for the error.
     */
    @Message(id = 69, value = "No channel for host %s")
    IllegalArgumentException noChannelForHost(String hostName);

    /**
     * Creates an exception indicating a host connecting to a remove domain controller must have its name attribute
     * set.
     *
     * @return an {@link IllegalArgumentException} for the error.
     */
    @Message(id = 70, value = "A host connecting to a remote domain controller must have its name attribute set")
    IllegalArgumentException noNameAttributeOnHost();

    /**
     * Creates an exception indicating there is no server inventory.
     *
     * @return an {@link IllegalStateException} for the error.
     */
    @Message(id = 71, value = "No server inventory")
    IllegalStateException noServerInventory();

    /**
     * Creates an exception indicating the property already exists.
     *
     * @param name the name of the property.
     *
     * @return an {@link IllegalArgumentException} for the error.
     */
    @Message(id = 72, value = "Property %s already exists")
    IllegalArgumentException propertyAlreadyExists(String name);

    /**
     * Creates an exception indicating the property does not exist.
     *
     * @param name the name of the property.
     *
     * @return an {@link IllegalArgumentException} for the error.
     */
    @Message(id = 73, value = "Property %s does not exist")
    IllegalArgumentException propertyNotFound(String name);

    /**
     * Creates an exception indicating the value for the property is {@code null}.
     *
     * @param name the name of the property.
     *
     * @return an {@link IllegalArgumentException} for the error.
     */
    @Message(id = 74, value = "Value for property %s is null")
    IllegalArgumentException propertyValueNull(String name);

    /**
     * Creates an exception indicating the property has a {@code null} value.
     *
     * @param name the name of the property.
     *
     * @return an {@link IllegalStateException} for the error.
     */
    @Message(id = 75, value = "Property %s has a null value")
    IllegalStateException propertyValueHasNullValue(String name);

    /**
     * Creates an exception indicating the variable name is {@code null}.
     *
     * @param name the name of the variable.
     *
     * @return an {@link IllegalArgumentException} for the error.
     */
    @Message(id = 76, value = "%s is null")
    IllegalArgumentException nullVar(String name);

    /**
     * Creates an exception indicating there is already a registered server with the name represented by the {@code
     * serverName} parameter.
     *
     * @param serverName the name of the server.
     *
     * @return an {@link IllegalArgumentException} for the error.
     */
    @Message(id = 77, value = "There is already a registered server named '%s'")
    IllegalArgumentException serverNameAlreadyRegistered(String serverName);

    /**
     * A message indicating the server, represented by the {@code name} parameter, is still running.
     *
     * @param name the name of the server.
     *
     * @return the message.
     */
    @Message(id = 78, value = "Server (%s) still running")
    String serverStillRunning(String name);

    /**
     * Creates an exception indicating the inability to generate the hash.
     *
     * @param cause the cause of the error.
     *
     * @return an {@link SaslException} for the error.
     */
    @Message(id = 79, value = "Unable to generate hash")
    SaslException unableToGenerateHash(@Cause Throwable cause);

    /**
     * A message indicating the inability to load properties from the URL.
     *
     *
     * @param url the URL.
     * @param usageNote the output of method {@link #usageNote(String)}
     * @return the message.
     */
    @Message(id = 80, value = "Unable to load properties from URL %s. %s")
    String unableToLoadProperties(URL url, String usageNote);

    /**
     * Creates an exception indicating the socket binding group for the server is undefined.
     *
     * @param serverName the name of the server.
     *
     * @return an {@link IllegalArgumentException} for the exception.
     */
    @Message(id = 81, value = "Undefined socket binding group for server %s")
    IllegalArgumentException undefinedSocketBinding(String serverName);

    /**
     * Creates an exception indicating the socket binding group is undefined.
     *
     * @param name the name of the group.
     *
     * @return an {@link IllegalStateException} for the exception.
     */
    @Message(id = 82, value = "Included socket binding group %s is not defined")
    IllegalStateException undefinedSocketBindingGroup(String name);

    /**
     * Creates an exception indicating the service state was unexpected.
     *
     * @param state the unexpected state.
     *
     * @return an {@link IllegalStateException} for the error.
     */
    @Message(id = 83, value = "Unexpected state %s")
    IllegalStateException unexpectedState(ServerState state);

    /**
     * Creates an exception indicating the {@code value} for the {@code name} is unknown.
     *
     * @param name  the name.
     * @param value the value.
     *
     * @return an {@link IllegalArgumentException} for the error.
     */
    @Message(id = 84, value = "Unknown %s %s")
    IllegalArgumentException unknown(String name, Object value);

    /**
     * A message indicating the value is not a known host.
     *
     *
     * @param name  the name of the option.
     * @param value the value.
     * @param usageNote  the output of method {@link #usageNote(String)}
     * @return the message.
     */
    @Message(id = 85, value = "Value for %s is not a known host -- %s. %s")
    String unknownHostValue(String name, Object value, String usageNote);

    /**
     * Creates an exception indicating the type is unrecognized.
     *
     * @param type the unrecognized type.
     *
     * @return an {@link IOException} for the error.
     */
    @Message(id = 86, value = "unrecognized type %s")
    IOException unrecognizedType(byte type);

    /**
     * Creates an exception indication that the host controller was already shutdown.
     * @return an {@link Exception} for the error
     */
    @Message(id = 87, value = "Host-Controller is already shutdown.")
    IllegalStateException hostAlreadyShutdown();

    /**
     * Creates an exception indicating no server group could be found with the given name
     *
     * @param groupName the group name
     *
     * @return an {@link OperationFailedException} for the error.
     */
    @Message(id = 88, value = "No server-group called: %s")
    OperationFailedException noServerGroupCalled(String groupName);

    /**
     * Creates an exception indicating no server group could be found with the given name
     *
     * @param groupName the socket binding group name
     *
     * @return an {@link OperationFailedException} for the error.
     */
    @Message(id = 89, value = "No socket-binding-group called: %s")
    OperationFailedException noSocketBindingGroupCalled(String groupName);

    @Message(id = 90, value = "HostControllerEnvironment does not support system property updates")
    UnsupportedOperationException hostControllerSystemPropertyUpdateNotSupported();

    @Message(id = 91, value = "Resources of type %s cannot be ignored")
    OperationFailedException cannotIgnoreTypeHost(String type);

    @Message(id = 92, value = "An '%s' element whose 'type' attribute is '%s' has already been found")
    XMLStreamException duplicateIgnoredResourceType(String element, String value, @Param Location location);

    @Message(id = 93, value = "The JVM input arguments cannot be accessed so system properties passed directly to this Host Controller JVM will not be passed through to server processes. Cause of the problem: %s")
    String cannotAccessJvmInputArgument(Exception cause);

    @Message(id = 94, value = "Missing configuration value for: %s")
    IllegalStateException missingHomeDirConfiguration(String propertyName);

    @Message(id = 95, value = "Home directory does not exist: %s")
    IllegalStateException homeDirectoryDoesNotExist(File f);

    @Message(id = 96, value = "Determined modules directory does not exist: %s")
    IllegalStateException modulesDirectoryDoesNotExist(File f);

    @Message(id = 97, value = "Domain base directory does not exist: %s")
    IllegalStateException domainBaseDirectoryDoesNotExist(File f);

    @Message(id = 98, value = "Domain base directory is not a directory: %s")
    IllegalStateException domainBaseDirectoryIsNotADirectory(File file);

    @Message(id = 99, value = "Configuration directory does not exist: %s")
    IllegalStateException configDirectoryDoesNotExist(File f);

    @Message(id = 100, value = "Domain data directory is not a directory: %s")
    IllegalStateException domainDataDirectoryIsNotDirectory(File file);

    @Message(id = 101, value = "Could not create domain data directory: %s")
    IllegalStateException couldNotCreateDomainDataDirectory(File file);

    @Message(id = 102, value = "Domain content directory is not a directory: %s")
    IllegalStateException domainContentDirectoryIsNotDirectory(File file);

    @Message(id = 103, value = "Could not create domain content directory: %s")
    IllegalStateException couldNotCreateDomainContentDirectory(File file);

    @Message(id = 104, value = "Log directory is not a directory: %s")
    IllegalStateException logDirectoryIsNotADirectory(File f);

    @Message(id = 105, value = "Could not create log directory: %s")
    IllegalStateException couldNotCreateLogDirectory(File f);

    @Message(id = 106, value = "Servers directory is not a directory: %s")
    IllegalStateException serversDirectoryIsNotADirectory(File f);

    @Message(id = 107, value = "Could not create servers directory: %s")
    IllegalStateException couldNotCreateServersDirectory(File f);

    @Message(id = 108, value = "Domain temp directory does not exist: %s")
    IllegalStateException domainTempDirectoryIsNotADirectory(File file);

    @Message(id = 109, value = "Could not create domain temp directory: %s")
    IllegalStateException couldNotCreateDomainTempDirectory(File file);

    /**
     * Creates an exception indicating an inability to connect due to a SSL failure.
     *
     * @param cause the cause of the error.
     *
     * @return an {@link IllegalStateException} for the error.
     */
    @Message(id = 110, value = "Unable to connect due to SSL failure.")
    IllegalStateException sslFailureUnableToConnect(@Cause Throwable cause);

    @Message(id = 111, value = "Option '%s' already exists")
    IllegalStateException jvmOptionAlreadyExists(String option);

    @Message(id = 112, value = "Environment variable '%s' already exists")
    IllegalStateException envVariableAlreadyExists(String var);

    @Message(id = 113, value="Host controller management version %s.%s is too old, Only %s.%s or higher are supported")
    OperationFailedException unsupportedManagementVersionForHost(int major, int minor, int minMajor, int minMinor);

    @Message(id = 114, value="Failed to add extensions used by the domain. Failure description: %s")
    IllegalStateException failedToAddExtensions(ModelNode failureDescription);

    /**
     * Messaging indicating a command line argument that was supposed to be parseable into a key
     * and value included no value
     * @param argument the argument provided by the user
     * @param usageNote the output of method {@link #usageNote(String)}
     * @return the message
     */
    @Message(id = 115, value="Argument %s has no value. %s")
    String argumentHasNoValue(String argument, String usageNote);

    /**
     * Creates a simple instruction for how to get usage help. Intended to be appended
     * to command line argument parsing error messages.
     *
     * @param command the command (e.g. 'domain' or 'domain.sh') used to launch the process
     * @return the usage note
     */
    @Message(id = Message.NONE, value="Use %s --help for information on valid command line arguments and their syntax.")
    String usageNote(String command);

    @Message(id=116, value="Cannot access S3 file: %s")
    IllegalStateException cannotAccessS3File(String message);

    @Message(id=117, value="Failed to obtain domain controller data from S3 file")
    IllegalStateException failedMarshallingDomainControllerData();

    @Message(id=118, value="Cannot write domain controller data to S3 file: %s")
    IOException cannotWriteToS3File(String message);

    @Message(id=119, value="Cannot access S3 bucket '%s': %s")
    IllegalStateException cannotAccessS3Bucket(String location, String message);

    @Message(id=120, value="Tried all domain controller discovery option(s) but unable to connect")
    IllegalStateException discoveryOptionsFailureUnableToConnect(@Cause Throwable cause);

    @Message(id=121, value="pre_signed_put_url and pre_signed_delete_url must have the same path")
    IllegalStateException preSignedUrlsMustHaveSamePath();

    @Message(id=122, value="pre_signed_put_url and pre_signed_delete_url must both be set or both unset")
    IllegalStateException preSignedUrlsMustBeSetOrUnset();

    @Message(id=123, value="pre-signed url %s must point to a file within a bucket")
    IllegalStateException preSignedUrlMustPointToFile(String preSignedUrl);

    @Message(id=124, value="pre-signed url %s is not a valid url")
    IllegalStateException invalidPreSignedUrl(String preSignedUrl);

    @Message(id=125, value="pre-signed url %s may only have a subdirectory under a bucket")
    IllegalStateException invalidPreSignedUrlLength(String preSignedUrl);

    @Message(id=126, value="Creating location-constrained bucket with unsupported calling-format")
    IllegalArgumentException creatingBucketWithUnsupportedCallingFormat();

    @Message(id=127, value="Invalid location: %s")
    IllegalArgumentException invalidS3Location(String location);

    @Message(id=128, value="Invalid bucket name: %s")
    IllegalArgumentException invalidS3Bucket(String bucket);

    @Message(id=129, value="bucket '%s' could not be accessed (rsp=%d (%s)). Maybe the bucket is owned by somebody else or the authentication failed")
    IOException bucketAuthenticationFailure(String bucket, int httpCode, String responseMessage);

    @Message(id=130, value="Unexpected response: %s")
    IOException unexpectedResponse(String message);

    @Message(id=131, value="HTTP redirect support required")
    RuntimeException httpRedirectSupportRequired();

    @Message(id=132, value = "Unexpected error parsing bucket listing(s)")
    RuntimeException errorParsingBucketListings(@Cause Throwable cause);

    @Message(id=133, value = "Couldn't initialize a SAX driver for the XMLReader")
    RuntimeException cannotInitializeSaxDriver();

    @Message(id=134, value="Cannot instantiate discovery option class '%s': %s")
    IllegalStateException cannotInstantiateDiscoveryOptionClass(String className, String message);

    /**
     * Logs a warning message indicating that the slave host controller could not
     * connect to the remote domain controller and that another discovery option
     * will be tried.
     *
     * @param e the cause of the error.
     */
//    @LogMessage(level = Level.WARN)
//    @Message(id=135, value = "Could not connect to master. Trying another domain controller discovery option. Error was: %s")
//    void tryingAnotherDiscoveryOption(Exception e);

    /**
     * Logs a warning message indicating that the slave host controller could not
     * connect to the remote domain controller and that there are no discovery options left.
     *
     * @param e the cause of the error.
     */
//    @LogMessage(level = Level.WARN)
//    @Message(id=136, value = "Could not connect to master. No domain controller discovery options left. Error was: %s")
//    void noDiscoveryOptionsLeft(Exception e);

    /**
     * Logs an error message indicating that the master host controller could not write its
     * data to the S3 file.
     *
     * @param e the cause of the error.
     */
    @LogMessage(level = Level.ERROR)
    @Message(id=137, value = "Could not write domain controller data to S3 file. Error was: %s")
    void cannotWriteDomainControllerData(Exception e);

    /**
     * Logs an error message indicating that the master host controller could not remove
     * the S3 file.
     *
     * @param e the cause of the error.
     */
    @LogMessage(level = Level.ERROR)
    @Message(id=138, value = "Could not remove S3 file. Error was: %s")
    void cannotRemoveS3File(Exception e);

    // Is not used any more
    @Message(id=139, value="Invalid value for %s. Must only contain all of the existing discovery options")
    OperationFailedException invalidDiscoveryOptionsOrdering(String name);

    @Message(id=140, value="Can't execute transactional operation '%s' from slave controller")
    IllegalStateException cannotExecuteTransactionalOperationFromSlave(String operationName);

    @Message(id=141, value="There is no resource called %s")
    OperationFailedException noResourceFor(PathAddress address);

    @LogMessage(level = Level.ERROR)
    @Message(id=142, value = "Failed to apply domain-wide configuration from master host controller")
    void failedToApplyDomainConfig(@Cause Exception e);

    @LogMessage(level = Level.ERROR)
    @Message(id=143, value = "Failed to apply domain-wide configuration from master host controller. " +
            "Operation outcome: %s. Failure description %s")
    void failedToApplyDomainConfig(String outcome, ModelNode failureDescription);

    @LogMessage(level = Level.ERROR)
    @Message(id = 144, value = "The host cannot start because it was started in running mode '%s' with no access " +
            "to a local copy of the domain wide configuration policy, the '%s' attribute was set to '%s' and the " +
            "domain wide configuration policy could not be obtained from the Domain Controller host. Startup will be " +
            "aborted. Use the '%s' command line argument to start if you need to start without connecting to " +
            "a domain controller connection.")
    void fetchConfigFromDomainMasterFailed(RunningMode currentRunningMode, String policyAttribute,
                                               AdminOnlyDomainConfigPolicy policy,
                                               String cachedDcCmdLineArg);

    @LogMessage(level = Level.ERROR)
    @Message(id = 145, value = "The host cannot start because it was started in running mode '%s' with no access " +
            "to a local copy of the domain wide configuration policy, and the '%s' attribute was set to '%s'. Startup " +
            "will be aborted. Use the '%s' command line argument to start in running mode '%s'.")
    void noAccessControlConfigurationAvailable(RunningMode currentRunningMode, String policyAttribute,
                                               AdminOnlyDomainConfigPolicy policy,
                                               String cachedDcCmdLineArg, RunningMode desiredRunningMode);


    /**
     * Logs a warning message indicating that the slave host controller could not
     * discover the remote domain controller using the given {@link org.jboss.as.host.controller.discovery.DiscoveryOption}.
     *
     * @param e the cause of the error.
     */
    @LogMessage(level = Level.WARN)
    @Message(id = 146, value = "Could not discover master using discovery option %s. Error was: %s")
    void failedDiscoveringMaster(DiscoveryOption option, Exception e);

    /**
     * Logs a warning message indicating that there are no discovery options left.
     *
     */
    @LogMessage(level = Level.WARN)
    @Message(id = 147, value = "No domain controller discovery options remain.")
    void noDiscoveryOptionsLeft();

    /**
     * Logs a message indicating that the slave host controller connected with the master HC.
     *
     * @param uri the URI at which the master was reached
     */
    @LogMessage(level = Level.INFO)
    @Message(id = 148, value = "Connected to master host controller at %s")
    void connectedToMaster(URI uri);

    @LogMessage(level = Level.INFO)
    @Message(id = 149, value = "Option %s was set; obtaining domain-wide configuration from %s")
    void usingCachedDC(String configOption, String cachedXmlFile);

    @LogMessage(level = Level.INFO)
    @Message(id = 150, value = "Trying to reconnect to master host controller.")
    void reconnectingToMaster();

    @LogMessage(level = Level.ERROR)
    @Message(id = 151, value = "No domain controller discovery configuration was provided and the '%s' attribute was " +
            "set to '%s'. Startup will be aborted. Use the %s command line argument to start in %s mode if you need to " +
            "start without a domain controller connection and then use the management tools to configure one.")
    void noDomainControllerConfigurationProvidedForAdminOnly(String policyAttribute, AdminOnlyDomainConfigPolicy policy,
                                                             String cachedDcCmdLineArg, RunningMode desiredRunningMode);

    /**
     * Logs an informational stating the server launch command prefix.
     *
     * @param serverName the name of the server that will be started with launch command prefix.
     * @param launchCommandPrefix the prefixed launch command.
     */
    @LogMessage(level = Level.INFO)
    @Message(id = 152, value = "Server %s will be started with JVM launch command prefix '%s'")
    void serverLaunchCommandPrefix(String serverName, String launchCommandPrefix);

    @Message(id = 153, value = "Channel closed")
    IOException channelClosed();

    @Message( id = 154, value = "For a secure port to be enabled for the HTTP management interface a security realm to supply the SSLContext must be specified.")
    OperationFailedException noSecurityRealmForSsl();

    /**
     * @param jvmVersion version that jvm returned
     */
    @LogMessage(level = Level.WARN)
    @Message(id = 155, value = "JVM version '%s' unknown, unpredicted behavior may occur")
    void jvmVersionUnknown(String jvmVersion);

    @Message(id = 156, value = "failed to resolve interface %s")
    OperationFailedException failedToResolveInterface(String name);

    @Message( id = 157, value = "Could not create domain auto-start directory: %s")
    IllegalStateException couldNotCreateDomainAutoStartDirectory(Path file, @Cause Throwable cause);

    @LogMessage(level = Level.INFO)
    @Message( id = 158, value = "Error persisting server autostart status")
    void couldNotPersistAutoStartServerStatus(@Cause Throwable cause);

    @Message(id=159, value="Invalid discovery type %s")
    String invalidDiscoveryType(String type);

    @Message(id = 160, value = "Could not read or create the domain UUID in file: %s")
    IllegalStateException couldNotObtainDomainUuid(@Cause Throwable cause, Path file);

    @Message(id = 161, value = "Model references of type '%s' are missing: %s")
    OperationFailedException missingReferences(String type, Set<String> missing);

    @Message(id = 162, value = "The binding name '%s' in socket binding group '%s' is not unique. Names must be unique across socket-binding, local-destination-outbound-socket-binding and remote-destination-outbound-socket-binding")
    OperationFailedException bindingNameNotUnique(String name, String groupName);

    @Message(id = 163, value = "Profile '%s' is involved in a cycle")
    OperationFailedException profileInvolvedInACycle(String profile);

    @Message(id = 164, value = "Profile '%s' defines subsystem '%s' which is also defined in its ancestor profile '%s'. Overriding subsystems is not supported")
    OperationFailedException profileAttemptingToOverrideSubsystem(String existingSubsystemProfile, String subsystem, String profileName);

    @Message(id = 165, value = "Socket binding group '%s' is involved in a cycle")
    OperationFailedException socketBindingGroupInvolvedInACycle(String include);

    @Message(id = 166, value = "Socket binding group '%s' defines socket binding '%s' which is also defined in its ancestor socket binding group '%s'. Overriding socket bindings is not supported")
    OperationFailedException socketBindingGroupAttemptingToOverrideSocketBinding(String existingSubsystemProfile, String child, String resourceName);

    @Message(id = 167, value = "Profile '%s' includes profile '%s' and profile '%s'. Both these profiles define subsystem '%s', which is not supported")
    OperationFailedException profileIncludesSameSubsystem(String profile, String include1, String include2, String child);

    @Message(id = 168, value = "Socket binding group '%s' includes socket binding group '%s' and socket binding group '%s'. Both these socket binding groups define socket binding '%s', which is not supported")
    OperationFailedException socketBindingGroupIncludesSameSocketBinding(String socketBindingGroup, String include1, String include2, String child);

    @Message(id = 169, value = "Reload into running mode is not supported with embedded host controller, admin-only=true must be specified.")
    OperationFailedException embeddedHostControllerRestartMustProvideAdminOnlyTrue();

<<<<<<< HEAD
    //@Message(id = 170, value = "The deprecated parameter %s has been set in addition to the current parameter %s but with different values")
    //OperationFailedException deprecatedAndCurrentParameterMismatch(String deprecated, String current);

    @LogMessage(level = WARN)
    @Message(id = 171, value = "No security realm defined for native management service; all access will be unrestricted.")
    void nativeManagementInterfaceIsUnsecured();
=======
    @Message(id = 170, value = "Error releasing shared lock after host registration for operationID: %s")
    String hostRegistrationCannotReleaseSharedLock(int operationID);
>>>>>>> 8f9877c6

    @Message(id = 171, value = "The deprecated parameter %s has been set in addition to the current parameter %s but with different values")
    OperationFailedException deprecatedAndCurrentParameterMismatch(String deprecated, String current);
}<|MERGE_RESOLUTION|>--- conflicted
+++ resolved
@@ -1256,18 +1256,14 @@
     @Message(id = 169, value = "Reload into running mode is not supported with embedded host controller, admin-only=true must be specified.")
     OperationFailedException embeddedHostControllerRestartMustProvideAdminOnlyTrue();
 
-<<<<<<< HEAD
-    //@Message(id = 170, value = "The deprecated parameter %s has been set in addition to the current parameter %s but with different values")
-    //OperationFailedException deprecatedAndCurrentParameterMismatch(String deprecated, String current);
-
-    @LogMessage(level = WARN)
-    @Message(id = 171, value = "No security realm defined for native management service; all access will be unrestricted.")
-    void nativeManagementInterfaceIsUnsecured();
-=======
     @Message(id = 170, value = "Error releasing shared lock after host registration for operationID: %s")
     String hostRegistrationCannotReleaseSharedLock(int operationID);
->>>>>>> 8f9877c6
 
     @Message(id = 171, value = "The deprecated parameter %s has been set in addition to the current parameter %s but with different values")
     OperationFailedException deprecatedAndCurrentParameterMismatch(String deprecated, String current);
+
+    @LogMessage(level = WARN)
+    @Message(id = 172, value = "No security realm defined for native management service; all access will be unrestricted.")
+    void nativeManagementInterfaceIsUnsecured();
+
 }